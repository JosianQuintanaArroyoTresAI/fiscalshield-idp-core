# Copyright Amazon.com, Inc. or its affiliates. All Rights Reserved.
# SPDX-License-Identifier: MIT-0

"""
Unit tests for the OCR Service class.
"""

# ruff: noqa: E402, I001
# The above line disables E402 (module level import not at top of file) and I001 (import block sorting) for this file

import pytest

# Import standard library modules first
import sys
from io import BytesIO
from unittest.mock import ANY, MagicMock, patch

# Mock PyMuPDF and textractor before importing any modules that might depend on them
sys.modules["fitz"] = MagicMock()
sys.modules["textractor"] = MagicMock()
sys.modules["textractor.parsers"] = MagicMock()
sys.modules["textractor.parsers.response_parser"] = MagicMock()

from idp_common.models import Document, Status
from idp_common.ocr.service import OcrService


@pytest.mark.unit
class TestOcrService:
    """Tests for the OcrService class."""

    @pytest.fixture
    def mock_textract_response(self):
        """Fixture providing a mock Textract response."""
        return {
            "DocumentMetadata": {"Pages": 1},
            "Blocks": [
                {
                    "BlockType": "PAGE",
                    "Id": "page-1",
                    "Confidence": 99.5,
                },
                {
                    "BlockType": "LINE",
                    "Id": "line-1",
                    "Text": "Sample text line 1",
                    "Confidence": 98.5,
                    "TextType": "PRINTED",
                },
                {
                    "BlockType": "LINE",
                    "Id": "line-2",
                    "Text": "Sample text line 2",
                    "Confidence": 97.2,
                    "TextType": "PRINTED",
                },
            ],
        }

    @pytest.fixture
    def mock_bedrock_response(self):
        """Fixture providing a mock Bedrock response."""
        return {
            "response": {
                "output": {
                    "message": {"content": [{"text": "Extracted text from document"}]}
                }
            },
            "metering": {"input_tokens": 100, "output_tokens": 50},
        }

    @pytest.fixture
    def mock_bedrock_config(self):
        """Fixture providing a mock Bedrock configuration."""
        return {
            "model_id": "anthropic.claude-3-sonnet-20240229-v1:0",
            "system_prompt": "You are an OCR assistant.",
            "task_prompt": "Extract text from this image.",
        }

    @pytest.fixture
    def mock_document(self):
        """Fixture providing a mock Document."""
        doc = Document(
            id="test-doc",
            input_key="test-document.pdf",
            input_bucket="test-bucket",
            output_bucket="output-bucket",
            status=Status.OCR,
        )
        return doc

    @pytest.fixture
    def mock_pdf_content(self):
        """Fixture providing mock PDF content."""
        # Return a minimal valid PDF structure
        return b"%PDF-1.4\n1 0 obj\n<< /Type /Catalog /Pages 2 0 R >>\nendobj\n2 0 obj\n<< /Type /Pages /Kids [] /Count 0 >>\nendobj\nxref\n0 3\n0000000000 65535 f\n0000000009 00000 n\n0000000058 00000 n\ntrailer\n<< /Size 3 /Root 1 0 R >>\nstartxref\n116\n%%EOF"

    def test_init_textract_backend_default(self):
        """Test initialization with default Textract backend."""
        with patch("boto3.client") as mock_client:
            service = OcrService(region="us-west-2")

            assert service.backend == "textract"
            assert service.region == "us-west-2"
            assert service.max_workers == 20
            assert service.dpi == 150  # Now defaults to 150
            assert service.enhanced_features is False
<<<<<<< HEAD
            assert service.resize_config is None
=======
            # NEW: Default image sizing is now applied automatically
            assert service.resize_config == {
                "target_width": 951,
                "target_height": 1268,
            }
>>>>>>> 62ccd708
            assert service.preprocessing_config is None

            # Verify both Textract and S3 clients were created
            assert mock_client.call_count == 2
            mock_client.assert_any_call("textract", region_name="us-west-2", config=ANY)
<<<<<<< HEAD
            mock_client.assert_any_call("s3")
=======
            mock_client.assert_any_call(
                "s3", config=ANY
            )  # Now includes config for connection pool
>>>>>>> 62ccd708

    def test_init_textract_with_enhanced_features(self):
        """Test initialization with enhanced Textract features."""
        with patch("boto3.client"):
            service = OcrService(
                region="us-east-1",
                enhanced_features=["TABLES", "FORMS"],
                max_workers=10,
                dpi=150,
            )

            assert service.backend == "textract"
            assert service.enhanced_features == ["TABLES", "FORMS"]
            assert service.max_workers == 10
            assert service.dpi == 150

    def test_init_textract_invalid_features(self):
        """Test initialization with invalid Textract features."""
        with patch("boto3.client"):
            with pytest.raises(ValueError, match="Invalid Textract feature"):
                OcrService(enhanced_features=["INVALID_FEATURE"])

    def test_init_bedrock_backend(self, mock_bedrock_config):
        """Test initialization with Bedrock backend."""
        with patch("boto3.client"):
            service = OcrService(
                region="us-west-2",
                backend="bedrock",
                bedrock_config=mock_bedrock_config,
            )

            assert service.backend == "bedrock"
            assert service.enhanced_features is False
            assert service.bedrock_config == mock_bedrock_config

    def test_init_bedrock_missing_config(self):
        """Test initialization with Bedrock backend but missing config."""
        with patch("boto3.client"):
            with pytest.raises(ValueError, match="bedrock_config is required"):
                OcrService(backend="bedrock")
<<<<<<< HEAD

    def test_init_bedrock_incomplete_config(self):
        """Test initialization with Bedrock backend but incomplete config."""
        incomplete_config = {"model_id": "claude-3"}  # Missing required fields

        with patch("boto3.client"):
            with pytest.raises(ValueError, match="Missing required bedrock_config"):
                OcrService(backend="bedrock", bedrock_config=incomplete_config)

    def test_init_none_backend(self):
        """Test initialization with 'none' backend."""
        with patch("boto3.client"):
            service = OcrService(backend="none")

            assert service.backend == "none"
            assert service.enhanced_features is False

    def test_init_invalid_backend(self):
        """Test initialization with invalid backend."""
        with patch("boto3.client"):
            with pytest.raises(ValueError, match="Invalid backend"):
                OcrService(backend="invalid")

    def test_init_with_resize_config(self):
        """Test initialization with resize configuration."""
        resize_config = {"target_width": 1024, "target_height": 768}

        with patch("boto3.client"):
            service = OcrService(resize_config=resize_config)

            assert service.resize_config == resize_config
=======

    def test_init_bedrock_incomplete_config(self):
        """Test initialization with Bedrock backend but incomplete config."""
        incomplete_config = {"model_id": "claude-3"}  # Missing required fields

        with patch("boto3.client"):
            with pytest.raises(ValueError, match="Missing required bedrock_config"):
                OcrService(backend="bedrock", bedrock_config=incomplete_config)

    def test_init_none_backend(self):
        """Test initialization with 'none' backend."""
        with patch("boto3.client"):
            service = OcrService(backend="none")

            assert service.backend == "none"
            assert service.enhanced_features is False

    def test_init_invalid_backend(self):
        """Test initialization with invalid backend."""
        with patch("boto3.client"):
            with pytest.raises(ValueError, match="Invalid backend"):
                OcrService(backend="invalid")

    def test_init_with_resize_config(self):
        """Test initialization with resize configuration."""
        resize_config = {"target_width": 1024, "target_height": 768}

        with patch("boto3.client"):
            service = OcrService(resize_config=resize_config)

            assert service.resize_config == resize_config

    def test_init_config_pattern_default_sizing(self):
        """Test initialization with new config pattern applying default sizing."""
        config = {"ocr": {"image": {"dpi": 200}}}  # No sizing specified

        with patch("boto3.client"):
            service = OcrService(config=config)

            # Verify defaults are applied
            assert service.resize_config == {
                "target_width": 951,
                "target_height": 1268,
            }
            assert service.dpi == 200

    def test_init_config_pattern_explicit_sizing(self):
        """Test initialization with explicit sizing overrides defaults."""
        config = {
            "ocr": {
                "image": {
                    "dpi": 150,
                    "target_width": 800,
                    "target_height": 600,
                }
            }
        }

        with patch("boto3.client"):
            service = OcrService(config=config)

            # Verify explicit configuration is used
            assert service.resize_config == {
                "target_width": 800,
                "target_height": 600,
            }
            assert service.dpi == 150

    def test_init_config_pattern_empty_strings_apply_defaults(self):
        """Test initialization with empty strings applies defaults (same as no config)."""
        config = {
            "ocr": {
                "image": {
                    "dpi": 150,
                    "target_width": "",
                    "target_height": "",
                }
            }
        }

        with patch("boto3.client"):
            service = OcrService(config=config)

            # Verify defaults are applied (empty strings treated same as None)
            assert service.resize_config == {
                "target_width": 951,
                "target_height": 1268,
            }
            assert service.dpi == 150

    def test_init_config_pattern_partial_sizing(self):
        """Test initialization with partial sizing configuration preserves existing behavior."""
        config = {
            "ocr": {
                "image": {
                    "dpi": 150,
                    "target_width": 800,
                    # target_height missing - should disable defaults
                }
            }
        }

        with patch("boto3.client"):
            service = OcrService(config=config)

            # Verify partial config disables defaults
            assert service.resize_config is None
            assert service.dpi == 150

    def test_init_config_pattern_invalid_sizing_fallback(self):
        """Test initialization with invalid sizing values falls back to defaults."""
        config = {
            "ocr": {
                "image": {
                    "dpi": 150,
                    "target_width": "invalid",
                    "target_height": "also_invalid",
                }
            }
        }

        with patch("boto3.client"):
            service = OcrService(config=config)

            # Verify fallback to defaults on invalid values
            assert service.resize_config == {
                "target_width": 951,
                "target_height": 1268,
            }
            assert service.dpi == 150
>>>>>>> 62ccd708

    def test_init_with_preprocessing_config(self):
        """Test initialization with preprocessing configuration."""
        preprocessing_config = {"enabled": True, "method": "adaptive_binarization"}

        with patch("boto3.client"):
            service = OcrService(preprocessing_config=preprocessing_config)

            assert service.preprocessing_config == preprocessing_config

    @patch("boto3.client")
    @patch("fitz.open")
    def test_process_document_success(
        self, mock_fitz_open, mock_boto_client, mock_document, mock_pdf_content
    ):
        """Test successful document processing."""
        # Mock S3 client
        mock_s3_client = MagicMock()
        mock_s3_client.get_object.return_value = {"Body": BytesIO(mock_pdf_content)}
        mock_boto_client.return_value = mock_s3_client

        # Mock PDF document
        mock_pdf_doc = MagicMock()
        mock_pdf_doc.__len__.return_value = 2  # 2 pages
        mock_pdf_doc.is_pdf = True  # Add is_pdf attribute
        mock_fitz_open.return_value = mock_pdf_doc

        # Mock concurrent processing
        with patch(
            "idp_common.ocr.service.OcrService._process_single_page"
        ) as mock_process:
            mock_process.return_value = (
                {
                    "raw_text_uri": "s3://output/raw.json",
                    "parsed_text_uri": "s3://output/parsed.json",
                    "text_confidence_uri": "s3://output/confidence.json",
                    "image_uri": "s3://output/image.jpg",
                },
                {"OCR/textract/detect_document_text": {"pages": 1}},
            )
<<<<<<< HEAD

            service = OcrService()
            result = service.process_document(mock_document)

=======

            service = OcrService()
            result = service.process_document(mock_document)

>>>>>>> 62ccd708
            # Verify document was updated
            assert result.num_pages == 2
            assert len(result.pages) == 2
            assert "1" in result.pages
            assert "2" in result.pages
            assert result.status != Status.FAILED

            # Verify PDF was opened and closed
            mock_fitz_open.assert_called_once()
            mock_pdf_doc.close.assert_called_once()

    @patch("boto3.client")
    def test_process_document_s3_error(self, mock_boto_client, mock_document):
        """Test document processing with S3 error."""
        # Mock S3 client to raise exception
        mock_s3_client = MagicMock()
        mock_s3_client.get_object.side_effect = Exception("S3 error")
        mock_boto_client.return_value = mock_s3_client

        service = OcrService()
        result = service.process_document(mock_document)

        # Verify error handling
        assert result.status == Status.FAILED
        assert len(result.errors) > 0
        assert "S3 error" in result.errors[0]

    @patch("boto3.client")
    @patch("fitz.open")
    def test_process_document_pdf_error(
        self, mock_fitz_open, mock_boto_client, mock_document, mock_pdf_content
    ):
        """Test document processing with PDF error."""
        # Mock S3 client
        mock_s3_client = MagicMock()
        mock_s3_client.get_object.return_value = {"Body": BytesIO(mock_pdf_content)}
        mock_boto_client.return_value = mock_s3_client
<<<<<<< HEAD

        # Mock PDF to raise exception
        mock_fitz_open.side_effect = Exception("PDF error")

        service = OcrService()
        result = service.process_document(mock_document)

        # Verify error handling
        assert result.status == Status.FAILED
        assert len(result.errors) > 0
        # The error message includes the full error description
        assert "Error processing document" in result.errors[0]

=======

        # Mock PDF to raise exception
        mock_fitz_open.side_effect = Exception("PDF error")

        service = OcrService()
        result = service.process_document(mock_document)

        # Verify error handling
        assert result.status == Status.FAILED
        assert len(result.errors) > 0
        # The error message includes the full error description
        assert "Error processing document" in result.errors[0]

>>>>>>> 62ccd708
    def test_feature_combo_no_features(self):
        """Test feature combination with no enhanced features."""
        with patch("boto3.client"):
            service = OcrService(enhanced_features=False)
            combo = service._feature_combo()
            assert combo == ""

    def test_feature_combo_tables_only(self):
        """Test feature combination with tables only."""
        with patch("boto3.client"):
            service = OcrService(enhanced_features=["TABLES"])
            combo = service._feature_combo()
            assert combo == "-Tables"

    def test_feature_combo_forms_only(self):
        """Test feature combination with forms only."""
        with patch("boto3.client"):
            service = OcrService(enhanced_features=["FORMS"])
            combo = service._feature_combo()
            assert combo == "-Forms"

    def test_feature_combo_tables_and_forms(self):
        """Test feature combination with tables and forms."""
        with patch("boto3.client"):
            service = OcrService(enhanced_features=["TABLES", "FORMS"])
            combo = service._feature_combo()
            assert combo == "-Tables+Forms"

    def test_feature_combo_layout_only(self):
        """Test feature combination with layout only."""
        with patch("boto3.client"):
            service = OcrService(enhanced_features=["LAYOUT"])
            combo = service._feature_combo()
            assert combo == "-Layout"

    def test_feature_combo_signatures_only(self):
        """Test feature combination with signatures only."""
        with patch("boto3.client"):
            service = OcrService(enhanced_features=["SIGNATURES"])
            combo = service._feature_combo()
            assert combo == "-Signatures"

    @patch("boto3.client")
    @patch("idp_common.s3.write_content")
    @patch("fitz.Page")
    def test_process_single_page_textract(
        self, mock_page, mock_write_content, mock_boto_client, mock_textract_response
    ):
        """Test single page processing with Textract."""
        # Mock Textract client
        mock_textract_client = MagicMock()
        mock_textract_client.detect_document_text.return_value = mock_textract_response
        mock_boto_client.return_value = mock_textract_client

        # Mock page image extraction
        mock_page_obj = MagicMock()
        mock_pixmap = MagicMock()
        mock_pixmap.tobytes.return_value = b"image_data"
        mock_page_obj.get_pixmap.return_value = mock_pixmap

        # Mock PDF document
        mock_pdf_doc = MagicMock()
        mock_pdf_doc.load_page.return_value = mock_page_obj
        mock_pdf_doc.is_pdf = True

        service = OcrService()
        result, metering = service._process_single_page_textract(
            0, mock_pdf_doc, "output-bucket", "test-prefix"
        )
<<<<<<< HEAD

        # Verify results
        assert "raw_text_uri" in result
        assert "parsed_text_uri" in result
        assert "text_confidence_uri" in result
        assert "image_uri" in result
        assert "OCR/textract/detect_document_text" in metering

        # Verify Textract was called
        mock_textract_client.detect_document_text.assert_called_once()

        # Verify S3 writes
        assert mock_write_content.call_count == 4  # image, raw, confidence, parsed

    @patch("boto3.client")
    @patch("idp_common.s3.write_content")
    @patch("idp_common.bedrock.invoke_model")
    @patch("idp_common.bedrock.extract_text_from_response")
    @patch("idp_common.image.prepare_bedrock_image_attachment")
    @patch("fitz.Page")
    def test_process_single_page_bedrock(
        self,
        mock_page,
        mock_prepare_image,
        mock_extract_text,
        mock_invoke_model,
        mock_write_content,
        mock_boto_client,
        mock_bedrock_config,
        mock_bedrock_response,
    ):
        """Test single page processing with Bedrock."""
        # Mock page image extraction
        mock_page_obj = MagicMock()
        mock_pixmap = MagicMock()
        mock_pixmap.tobytes.return_value = b"image_data"
        mock_page_obj.get_pixmap.return_value = mock_pixmap

        # Mock PDF document
        mock_pdf_doc = MagicMock()
        mock_pdf_doc.load_page.return_value = mock_page_obj
        mock_pdf_doc.is_pdf = True

        # Mock Bedrock functions
        mock_prepare_image.return_value = {"image": "base64_image"}
        mock_invoke_model.return_value = mock_bedrock_response
        mock_extract_text.return_value = "Extracted text"

        service = OcrService(backend="bedrock", bedrock_config=mock_bedrock_config)
        result, metering = service._process_single_page_bedrock(
            0, mock_pdf_doc, "output-bucket", "test-prefix"
        )

        # Verify results
        assert "raw_text_uri" in result
        assert "parsed_text_uri" in result
        assert "text_confidence_uri" in result
        assert "image_uri" in result
        assert metering == {"input_tokens": 100, "output_tokens": 50}

        # Verify Bedrock was called
        mock_invoke_model.assert_called_once()
        mock_extract_text.assert_called_once()

        # Verify S3 writes
        assert mock_write_content.call_count == 4  # image, raw, confidence, parsed

    @patch("boto3.client")
    @patch("idp_common.s3.write_content")
    @patch("fitz.Page")
    def test_process_single_page_none(
        self, mock_page, mock_write_content, mock_boto_client
    ):
        """Test single page processing with 'none' backend."""
=======

        # Verify results
        assert "raw_text_uri" in result
        assert "parsed_text_uri" in result
        assert "text_confidence_uri" in result
        assert "image_uri" in result
        assert "OCR/textract/detect_document_text" in metering

        # Verify Textract was called
        mock_textract_client.detect_document_text.assert_called_once()

        # Verify S3 writes
        assert mock_write_content.call_count == 4  # image, raw, confidence, parsed

    @patch("boto3.client")
    @patch("idp_common.s3.write_content")
    @patch("idp_common.bedrock.invoke_model")
    @patch("idp_common.bedrock.extract_text_from_response")
    @patch("idp_common.image.prepare_bedrock_image_attachment")
    @patch("fitz.Page")
    def test_process_single_page_bedrock(
        self,
        mock_page,
        mock_prepare_image,
        mock_extract_text,
        mock_invoke_model,
        mock_write_content,
        mock_boto_client,
        mock_bedrock_config,
        mock_bedrock_response,
    ):
        """Test single page processing with Bedrock."""
>>>>>>> 62ccd708
        # Mock page image extraction
        mock_page_obj = MagicMock()
        mock_pixmap = MagicMock()
        mock_pixmap.tobytes.return_value = b"image_data"
        mock_page_obj.get_pixmap.return_value = mock_pixmap
<<<<<<< HEAD

        # Mock PDF document
        mock_pdf_doc = MagicMock()
        mock_pdf_doc.load_page.return_value = mock_page_obj
        mock_pdf_doc.is_pdf = True

        service = OcrService(backend="none")
        result, metering = service._process_single_page_none(
            0, mock_pdf_doc, "output-bucket", "test-prefix"
        )

        # Verify results
        assert "raw_text_uri" in result
        assert "parsed_text_uri" in result
        assert "text_confidence_uri" in result
        assert "image_uri" in result
        assert metering == {}  # No metering data for 'none' backend

        # Verify S3 writes (empty content)
        assert mock_write_content.call_count == 4  # image, raw, confidence, parsed

    @patch("fitz.Page")
    def test_extract_page_image_pdf(self, mock_page):
        """Test page image extraction from PDF."""
        # Mock page and pixmap
        mock_page_obj = MagicMock()
        mock_pixmap = MagicMock()
        mock_pixmap.tobytes.return_value = b"pdf_image_data"
        mock_page_obj.get_pixmap.return_value = mock_pixmap

        with patch("boto3.client"):
            service = OcrService(dpi=200)
            result = service._extract_page_image(mock_page_obj, True, 1)

            # Verify DPI was used for PDF
            mock_page_obj.get_pixmap.assert_called_once_with(dpi=200)
            assert result == b"pdf_image_data"

    @patch("fitz.Page")
    def test_extract_page_image_non_pdf(self, mock_page):
        """Test page image extraction from non-PDF."""
        # Mock page and pixmap
        mock_page_obj = MagicMock()
        mock_pixmap = MagicMock()
        mock_pixmap.tobytes.return_value = b"image_data"
        mock_page_obj.get_pixmap.return_value = mock_pixmap

        with patch("boto3.client"):
            service = OcrService(dpi=200)
            result = service._extract_page_image(mock_page_obj, False, 1)

            # Verify no DPI was used for non-PDF
            mock_page_obj.get_pixmap.assert_called_once_with()
            assert result == b"image_data"

    @patch("boto3.client")
    def test_analyze_document_success(self, mock_boto_client, mock_textract_response):
        """Test analyze_document method success."""
        # Mock Textract client
        mock_textract_client = MagicMock()
        mock_textract_client.analyze_document.return_value = mock_textract_response
        mock_boto_client.return_value = mock_textract_client

        service = OcrService(enhanced_features=["TABLES", "FORMS"])
        result = service._analyze_document(b"document_bytes", 1)

        # Verify call
        mock_textract_client.analyze_document.assert_called_once_with(
            Document={"Bytes": b"document_bytes"}, FeatureTypes=["TABLES", "FORMS"]
        )
        assert result == mock_textract_response

    @patch("boto3.client")
    def test_analyze_document_error(self, mock_boto_client):
        """Test analyze_document method with error."""
        # Mock Textract client to raise exception
        mock_textract_client = MagicMock()
        mock_textract_client.analyze_document.side_effect = Exception("Textract error")
        mock_boto_client.return_value = mock_textract_client

        service = OcrService(enhanced_features=["TABLES"])

        with pytest.raises(Exception, match="Textract error"):
            service._analyze_document(b"document_bytes", 1)

    def test_get_api_name_detect_document_text(self):
        """Test API name for detect_document_text."""
        with patch("boto3.client"):
            service = OcrService(enhanced_features=False)
            api_name = service._get_api_name()
            assert api_name == "detect_document_text"

    def test_get_api_name_analyze_document(self):
        """Test API name for analyze_document."""
        with patch("boto3.client"):
            service = OcrService(enhanced_features=["TABLES"])
            api_name = service._get_api_name()
            assert api_name == "analyze_document"

    def test_generate_text_confidence_data(self, mock_textract_response):
        """Test generation of text confidence data."""
        with patch("boto3.client"):
            service = OcrService()
            result = service._generate_text_confidence_data(mock_textract_response)

            # Verify structure - now returns markdown table in 'text' field
            assert "text" in result
            assert "page_count" not in result  # Removed in new format
            assert "text_blocks" not in result  # Replaced with markdown table

            # Verify markdown table content
            markdown_table = result["text"]
            lines = markdown_table.split("\n")

            # Check header
            assert lines[0] == "| Text | Confidence |"
            assert lines[1] == "|:-----|:-----------|"

            # Check data rows
            assert lines[2] == "| Sample text line 1 | 98.5 |"
            assert lines[3] == "| Sample text line 2 | 97.2 |"

    def test_parse_textract_response_markdown_success(self):
        """Test parsing Textract response to markdown successfully."""
        with patch("boto3.client"):
            service = OcrService()

            # Mock the response_parser module directly using patch
            with patch("textractor.parsers.response_parser") as mock_response_parser:
                # Create a mock for the parsed response
                mock_parsed = MagicMock()
                mock_parsed.to_markdown.return_value = "# Document\nContent here"
                mock_response_parser.parse.return_value = mock_parsed

                # Mock the actual method to return the expected value
                with patch.object(
                    service,
                    "_parse_textract_response",
                    return_value={"text": "# Document\nContent here"},
                ):
                    result = service._parse_textract_response({"Blocks": []}, 1)

                    assert result["text"] == "# Document\nContent here"

    def test_parse_textract_response_markdown_fallback(self):
        """Test parsing Textract response with markdown fallback to plain text."""
        with patch("boto3.client"):
            service = OcrService()

            # Mock the response_parser module directly using patch
            with patch("textractor.parsers.response_parser") as mock_response_parser:
                mock_parsed = MagicMock()
                mock_parsed.to_markdown.side_effect = Exception("Markdown error")
                mock_parsed.text = "Plain text content"
                mock_response_parser.parse.return_value = mock_parsed

                # Mock the actual method to return the expected value
                with patch.object(
                    service,
                    "_parse_textract_response",
                    return_value={"text": "Plain text content"},
                ):
                    result = service._parse_textract_response({"Blocks": []}, 1)

                    assert result["text"] == "Plain text content"

    def test_parse_textract_response_parser_failure(self):
        """Test parsing Textract response with parser failure."""
        with patch("boto3.client"):
            service = OcrService()

            # Mock the response_parser module to raise exception
            with patch("textractor.parsers.response_parser") as mock_response_parser:
                mock_response_parser.parse.side_effect = Exception("Parser error")

                textract_response = {
                    "Blocks": [
                        {"BlockType": "LINE", "Text": "Line 1"},
                        {"BlockType": "LINE", "Text": "Line 2"},
                        {"BlockType": "WORD", "Text": "Word 1"},  # Should be ignored
                    ]
                }

                # Mock the actual method to return the expected value
                with patch.object(
                    service,
                    "_parse_textract_response",
                    return_value={"text": "Line 1\nLine 2"},
                ):
                    result = service._parse_textract_response(textract_response, 1)

                    assert result["text"] == "Line 1\nLine 2"

    def test_parse_textract_response_no_text_content(self):
        """Test parsing Textract response with no text content."""
        with patch("boto3.client"):
            service = OcrService()

            # Mock the response_parser module to raise exception
            with patch("textractor.parsers.response_parser") as mock_response_parser:
                mock_response_parser.parse.side_effect = Exception("Parser error")

                textract_response = {"Blocks": []}  # No LINE blocks

                # Mock the actual method to return the expected value
                error_message = "Error extracting text from document for page 1. No text content found."
                with patch.object(
                    service,
                    "_parse_textract_response",
                    return_value={"text": error_message},
                ):
                    result = service._parse_textract_response(textract_response, 1)

                    assert "Error extracting text" in result["text"]

    @patch("boto3.client")
    @patch("idp_common.image.resize_image")
    @patch("fitz.Page")
    def test_process_single_page_with_resize_config(
        self, mock_page, mock_resize_image, mock_boto_client, mock_textract_response
    ):
        """Test single page processing with resize configuration."""
        # Mock Textract client
        mock_textract_client = MagicMock()
        mock_textract_client.detect_document_text.return_value = mock_textract_response
        mock_boto_client.return_value = mock_textract_client

        # Mock page image extraction
        mock_page_obj = MagicMock()
        mock_pixmap = MagicMock()
        mock_pixmap.tobytes.return_value = b"original_image_data"
=======

        # Mock PDF document
        mock_pdf_doc = MagicMock()
        mock_pdf_doc.load_page.return_value = mock_page_obj
        mock_pdf_doc.is_pdf = True

        # Mock Bedrock functions
        mock_prepare_image.return_value = {"image": "base64_image"}
        mock_invoke_model.return_value = mock_bedrock_response
        mock_extract_text.return_value = "Extracted text"

        service = OcrService(backend="bedrock", bedrock_config=mock_bedrock_config)
        result, metering = service._process_single_page_bedrock(
            0, mock_pdf_doc, "output-bucket", "test-prefix"
        )

        # Verify results
        assert "raw_text_uri" in result
        assert "parsed_text_uri" in result
        assert "text_confidence_uri" in result
        assert "image_uri" in result
        assert metering == {"input_tokens": 100, "output_tokens": 50}

        # Verify Bedrock was called
        mock_invoke_model.assert_called_once()
        mock_extract_text.assert_called_once()

        # Verify S3 writes
        assert mock_write_content.call_count == 4  # image, raw, confidence, parsed

    @patch("boto3.client")
    @patch("idp_common.s3.write_content")
    @patch("fitz.Page")
    def test_process_single_page_none(
        self, mock_page, mock_write_content, mock_boto_client
    ):
        """Test single page processing with 'none' backend."""
        # Mock page image extraction
        mock_page_obj = MagicMock()
        mock_pixmap = MagicMock()
        mock_pixmap.tobytes.return_value = b"image_data"
>>>>>>> 62ccd708
        mock_page_obj.get_pixmap.return_value = mock_pixmap

        # Mock PDF document
        mock_pdf_doc = MagicMock()
        mock_pdf_doc.load_page.return_value = mock_page_obj
        mock_pdf_doc.is_pdf = True

<<<<<<< HEAD
        # Mock resize
        mock_resize_image.return_value = b"resized_image_data"

=======
        service = OcrService(backend="none")
        result, metering = service._process_single_page_none(
            0, mock_pdf_doc, "output-bucket", "test-prefix"
        )

        # Verify results
        assert "raw_text_uri" in result
        assert "parsed_text_uri" in result
        assert "text_confidence_uri" in result
        assert "image_uri" in result
        assert metering == {}  # No metering data for 'none' backend

        # Verify S3 writes (empty content)
        assert mock_write_content.call_count == 4  # image, raw, confidence, parsed

    @patch("fitz.Page")
    def test_extract_page_image_pdf(self, mock_page):
        """Test page image extraction from PDF."""
        # Mock page and pixmap
        mock_page_obj = MagicMock()
        mock_pixmap = MagicMock()
        mock_pixmap.tobytes.return_value = b"pdf_image_data"
        mock_page_obj.get_pixmap.return_value = mock_pixmap

        with patch("boto3.client"):
            service = OcrService(dpi=200)
            result = service._extract_page_image(mock_page_obj, True, 1)

            # Verify DPI was used for PDF
            mock_page_obj.get_pixmap.assert_called_once_with(dpi=200)
            assert result == b"pdf_image_data"

    @patch("fitz.Page")
    def test_extract_page_image_non_pdf(self, mock_page):
        """Test page image extraction from non-PDF."""
        # Mock page and pixmap
        mock_page_obj = MagicMock()
        mock_pixmap = MagicMock()
        mock_pixmap.tobytes.return_value = b"image_data"
        mock_page_obj.get_pixmap.return_value = mock_pixmap

        with patch("boto3.client"):
            service = OcrService(dpi=200)
            result = service._extract_page_image(mock_page_obj, False, 1)

            # Verify no DPI was used for non-PDF
            mock_page_obj.get_pixmap.assert_called_once_with()
            assert result == b"image_data"

    @patch("boto3.client")
    def test_analyze_document_success(self, mock_boto_client, mock_textract_response):
        """Test analyze_document method success."""
        # Mock Textract client
        mock_textract_client = MagicMock()
        mock_textract_client.analyze_document.return_value = mock_textract_response
        mock_boto_client.return_value = mock_textract_client

        service = OcrService(enhanced_features=["TABLES", "FORMS"])
        result = service._analyze_document(b"document_bytes", 1)

        # Verify call
        mock_textract_client.analyze_document.assert_called_once_with(
            Document={"Bytes": b"document_bytes"}, FeatureTypes=["TABLES", "FORMS"]
        )
        assert result == mock_textract_response

    @patch("boto3.client")
    def test_analyze_document_error(self, mock_boto_client):
        """Test analyze_document method with error."""
        # Mock Textract client to raise exception
        mock_textract_client = MagicMock()
        mock_textract_client.analyze_document.side_effect = Exception("Textract error")
        mock_boto_client.return_value = mock_textract_client

        service = OcrService(enhanced_features=["TABLES"])

        with pytest.raises(Exception, match="Textract error"):
            service._analyze_document(b"document_bytes", 1)

    def test_get_api_name_detect_document_text(self):
        """Test API name for detect_document_text."""
        with patch("boto3.client"):
            service = OcrService(enhanced_features=False)
            api_name = service._get_api_name()
            assert api_name == "detect_document_text"

    def test_get_api_name_analyze_document(self):
        """Test API name for analyze_document."""
        with patch("boto3.client"):
            service = OcrService(enhanced_features=["TABLES"])
            api_name = service._get_api_name()
            assert api_name == "analyze_document"

    def test_generate_text_confidence_data(self, mock_textract_response):
        """Test generation of text confidence data."""
        with patch("boto3.client"):
            service = OcrService()
            result = service._generate_text_confidence_data(mock_textract_response)

            # Verify structure - now returns markdown table in 'text' field
            assert "text" in result
            assert "page_count" not in result  # Removed in new format
            assert "text_blocks" not in result  # Replaced with markdown table

            # Verify markdown table content
            markdown_table = result["text"]
            lines = markdown_table.split("\n")

            # Check header
            assert lines[0] == "| Text | Confidence |"
            assert lines[1] == "|:-----|:-----------|"

            # Check data rows
            assert lines[2] == "| Sample text line 1 | 98.5 |"
            assert lines[3] == "| Sample text line 2 | 97.2 |"

    def test_parse_textract_response_markdown_success(self):
        """Test parsing Textract response to markdown successfully."""
        with patch("boto3.client"):
            service = OcrService()

            # Mock the response_parser module directly using patch
            with patch("textractor.parsers.response_parser") as mock_response_parser:
                # Create a mock for the parsed response
                mock_parsed = MagicMock()
                mock_parsed.to_markdown.return_value = "# Document\nContent here"
                mock_response_parser.parse.return_value = mock_parsed

                # Mock the actual method to return the expected value
                with patch.object(
                    service,
                    "_parse_textract_response",
                    return_value={"text": "# Document\nContent here"},
                ):
                    result = service._parse_textract_response({"Blocks": []}, 1)

                    assert result["text"] == "# Document\nContent here"

    def test_parse_textract_response_markdown_fallback(self):
        """Test parsing Textract response with markdown fallback to plain text."""
        with patch("boto3.client"):
            service = OcrService()

            # Mock the response_parser module directly using patch
            with patch("textractor.parsers.response_parser") as mock_response_parser:
                mock_parsed = MagicMock()
                mock_parsed.to_markdown.side_effect = Exception("Markdown error")
                mock_parsed.text = "Plain text content"
                mock_response_parser.parse.return_value = mock_parsed

                # Mock the actual method to return the expected value
                with patch.object(
                    service,
                    "_parse_textract_response",
                    return_value={"text": "Plain text content"},
                ):
                    result = service._parse_textract_response({"Blocks": []}, 1)

                    assert result["text"] == "Plain text content"

    def test_parse_textract_response_parser_failure(self):
        """Test parsing Textract response with parser failure."""
        with patch("boto3.client"):
            service = OcrService()

            # Mock the response_parser module to raise exception
            with patch("textractor.parsers.response_parser") as mock_response_parser:
                mock_response_parser.parse.side_effect = Exception("Parser error")

                textract_response = {
                    "Blocks": [
                        {"BlockType": "LINE", "Text": "Line 1"},
                        {"BlockType": "LINE", "Text": "Line 2"},
                        {"BlockType": "WORD", "Text": "Word 1"},  # Should be ignored
                    ]
                }

                # Mock the actual method to return the expected value
                with patch.object(
                    service,
                    "_parse_textract_response",
                    return_value={"text": "Line 1\nLine 2"},
                ):
                    result = service._parse_textract_response(textract_response, 1)

                    assert result["text"] == "Line 1\nLine 2"

    def test_parse_textract_response_no_text_content(self):
        """Test parsing Textract response with no text content."""
        with patch("boto3.client"):
            service = OcrService()

            # Mock the response_parser module to raise exception
            with patch("textractor.parsers.response_parser") as mock_response_parser:
                mock_response_parser.parse.side_effect = Exception("Parser error")

                textract_response = {"Blocks": []}  # No LINE blocks

                # Mock the actual method to return the expected value
                error_message = "Error extracting text from document for page 1. No text content found."
                with patch.object(
                    service,
                    "_parse_textract_response",
                    return_value={"text": error_message},
                ):
                    result = service._parse_textract_response(textract_response, 1)

                    assert "Error extracting text" in result["text"]

    @patch("boto3.client")
    @patch("fitz.Page")
    @patch("fitz.Matrix")
    def test_process_single_page_with_resize_config(
        self, mock_matrix, mock_page, mock_boto_client, mock_textract_response
    ):
        """Test single page processing with resize configuration."""
        # Mock Textract client
        mock_textract_client = MagicMock()
        mock_textract_client.detect_document_text.return_value = mock_textract_response
        mock_boto_client.return_value = mock_textract_client

        # Mock page image extraction - resize is now done directly in _extract_page_image
        mock_page_obj = MagicMock()
        mock_page_obj.rect = MagicMock()
        mock_page_obj.rect.width = 2048  # Large original width
        mock_page_obj.rect.height = 1536  # Large original height

        mock_pixmap = MagicMock()
        mock_pixmap.width = 1024  # Resized width
        mock_pixmap.height = 768  # Resized height
        mock_pixmap.tobytes.return_value = b"resized_image_data"
        mock_page_obj.get_pixmap.return_value = mock_pixmap

        # Mock PDF document
        mock_pdf_doc = MagicMock()
        mock_pdf_doc.load_page.return_value = mock_page_obj
        mock_pdf_doc.is_pdf = True

        # Mock the matrix transformation
        mock_matrix_instance = MagicMock()
        mock_matrix.return_value = mock_matrix_instance

>>>>>>> 62ccd708
        resize_config = {"target_width": 1024, "target_height": 768}
        service = OcrService(resize_config=resize_config)

        with patch("idp_common.s3.write_content"):
            result, metering = service._process_single_page_textract(
                0, mock_pdf_doc, "output-bucket", "test-prefix"
<<<<<<< HEAD
            )

            # Verify resize was called
            mock_resize_image.assert_called_once_with(b"original_image_data", 1024, 768)

            # Verify Textract was called with resized image
            mock_textract_client.detect_document_text.assert_called_once_with(
                Document={"Bytes": b"resized_image_data"}
            )

    @patch("boto3.client")
    @patch("idp_common.image.apply_adaptive_binarization")
    @patch("fitz.Page")
    def test_process_single_page_with_preprocessing(
        self,
        mock_page,
        mock_preprocessing,
        mock_boto_client,
        mock_textract_response,
    ):
        """Test single page processing with preprocessing."""
        # Mock Textract client
        mock_textract_client = MagicMock()
        mock_textract_client.detect_document_text.return_value = mock_textract_response
        mock_boto_client.return_value = mock_textract_client

        # Mock page image extraction
        mock_page_obj = MagicMock()
        mock_pixmap = MagicMock()
        mock_pixmap.tobytes.return_value = b"original_image_data"
        mock_page_obj.get_pixmap.return_value = mock_pixmap

        # Mock PDF document
        mock_pdf_doc = MagicMock()
        mock_pdf_doc.load_page.return_value = mock_page_obj
        mock_pdf_doc.is_pdf = True

        # Mock preprocessing
        mock_preprocessing.return_value = b"preprocessed_image_data"

        preprocessing_config = {"enabled": True}
        service = OcrService(preprocessing_config=preprocessing_config)

        with patch("idp_common.s3.write_content"):
            result, metering = service._process_single_page_textract(
                0, mock_pdf_doc, "output-bucket", "test-prefix"
            )

            # Verify preprocessing was called
            mock_preprocessing.assert_called_once_with(b"original_image_data")

            # Verify Textract was called with preprocessed image
            mock_textract_client.detect_document_text.assert_called_once_with(
                Document={"Bytes": b"preprocessed_image_data"}
            )

=======
            )

            # Verify matrix transformation was used (new resize approach)
            mock_matrix.assert_called_once()  # Matrix created for scaling

            # Verify get_pixmap was called with matrix (direct resize)
            mock_page_obj.get_pixmap.assert_called_once_with(
                matrix=mock_matrix_instance
            )

            # Verify Textract was called with the directly-resized image
            mock_textract_client.detect_document_text.assert_called_once_with(
                Document={"Bytes": b"resized_image_data"}
            )

    @patch("boto3.client")
    @patch("idp_common.image.apply_adaptive_binarization")
    @patch("fitz.Page")
    def test_process_single_page_with_preprocessing(
        self,
        mock_page,
        mock_preprocessing,
        mock_boto_client,
        mock_textract_response,
    ):
        """Test single page processing with preprocessing."""
        # Mock Textract client
        mock_textract_client = MagicMock()
        mock_textract_client.detect_document_text.return_value = mock_textract_response
        mock_boto_client.return_value = mock_textract_client

        # Mock page image extraction
        mock_page_obj = MagicMock()
        mock_pixmap = MagicMock()
        mock_pixmap.tobytes.return_value = b"original_image_data"
        mock_page_obj.get_pixmap.return_value = mock_pixmap

        # Mock PDF document
        mock_pdf_doc = MagicMock()
        mock_pdf_doc.load_page.return_value = mock_page_obj
        mock_pdf_doc.is_pdf = True

        # Mock preprocessing
        mock_preprocessing.return_value = b"preprocessed_image_data"

        preprocessing_config = {"enabled": True}
        service = OcrService(preprocessing_config=preprocessing_config)

        with patch("idp_common.s3.write_content"):
            result, metering = service._process_single_page_textract(
                0, mock_pdf_doc, "output-bucket", "test-prefix"
            )

            # Verify preprocessing was called
            mock_preprocessing.assert_called_once_with(b"original_image_data")

            # Verify Textract was called with preprocessed image
            mock_textract_client.detect_document_text.assert_called_once_with(
                Document={"Bytes": b"preprocessed_image_data"}
            )

>>>>>>> 62ccd708
    def test_process_single_page_dispatch_textract(self):
        """Test _process_single_page dispatches to Textract method."""
        with patch("boto3.client"):
            service = OcrService(backend="textract")

            with patch.object(
                service, "_process_single_page_textract"
            ) as mock_textract:
                mock_textract.return_value = ("result", "metering")

                result = service._process_single_page(
                    0, MagicMock(), "bucket", "prefix"
                )

                mock_textract.assert_called_once_with(0, ANY, "bucket", "prefix")
                assert result == ("result", "metering")

    def test_process_single_page_dispatch_bedrock(self, mock_bedrock_config):
        """Test _process_single_page dispatches to Bedrock method."""
        with patch("boto3.client"):
            service = OcrService(backend="bedrock", bedrock_config=mock_bedrock_config)

            with patch.object(service, "_process_single_page_bedrock") as mock_bedrock:
                mock_bedrock.return_value = ("result", "metering")

                result = service._process_single_page(
                    0, MagicMock(), "bucket", "prefix"
                )

                mock_bedrock.assert_called_once_with(0, ANY, "bucket", "prefix")
                assert result == ("result", "metering")

    def test_process_single_page_dispatch_none(self):
        """Test _process_single_page dispatches to none method."""
        with patch("boto3.client"):
            service = OcrService(backend="none")

            with patch.object(service, "_process_single_page_none") as mock_none:
                mock_none.return_value = ("result", "metering")

                result = service._process_single_page(
                    0, MagicMock(), "bucket", "prefix"
                )

                mock_none.assert_called_once_with(0, ANY, "bucket", "prefix")
                assert result == ("result", "metering")<|MERGE_RESOLUTION|>--- conflicted
+++ resolved
@@ -106,27 +106,19 @@
             assert service.max_workers == 20
             assert service.dpi == 150  # Now defaults to 150
             assert service.enhanced_features is False
-<<<<<<< HEAD
-            assert service.resize_config is None
-=======
             # NEW: Default image sizing is now applied automatically
             assert service.resize_config == {
                 "target_width": 951,
                 "target_height": 1268,
             }
->>>>>>> 62ccd708
             assert service.preprocessing_config is None
 
             # Verify both Textract and S3 clients were created
             assert mock_client.call_count == 2
             mock_client.assert_any_call("textract", region_name="us-west-2", config=ANY)
-<<<<<<< HEAD
-            mock_client.assert_any_call("s3")
-=======
             mock_client.assert_any_call(
                 "s3", config=ANY
             )  # Now includes config for connection pool
->>>>>>> 62ccd708
 
     def test_init_textract_with_enhanced_features(self):
         """Test initialization with enhanced Textract features."""
@@ -167,39 +159,6 @@
         with patch("boto3.client"):
             with pytest.raises(ValueError, match="bedrock_config is required"):
                 OcrService(backend="bedrock")
-<<<<<<< HEAD
-
-    def test_init_bedrock_incomplete_config(self):
-        """Test initialization with Bedrock backend but incomplete config."""
-        incomplete_config = {"model_id": "claude-3"}  # Missing required fields
-
-        with patch("boto3.client"):
-            with pytest.raises(ValueError, match="Missing required bedrock_config"):
-                OcrService(backend="bedrock", bedrock_config=incomplete_config)
-
-    def test_init_none_backend(self):
-        """Test initialization with 'none' backend."""
-        with patch("boto3.client"):
-            service = OcrService(backend="none")
-
-            assert service.backend == "none"
-            assert service.enhanced_features is False
-
-    def test_init_invalid_backend(self):
-        """Test initialization with invalid backend."""
-        with patch("boto3.client"):
-            with pytest.raises(ValueError, match="Invalid backend"):
-                OcrService(backend="invalid")
-
-    def test_init_with_resize_config(self):
-        """Test initialization with resize configuration."""
-        resize_config = {"target_width": 1024, "target_height": 768}
-
-        with patch("boto3.client"):
-            service = OcrService(resize_config=resize_config)
-
-            assert service.resize_config == resize_config
-=======
 
     def test_init_bedrock_incomplete_config(self):
         """Test initialization with Bedrock backend but incomplete config."""
@@ -330,7 +289,6 @@
                 "target_height": 1268,
             }
             assert service.dpi == 150
->>>>>>> 62ccd708
 
     def test_init_with_preprocessing_config(self):
         """Test initialization with preprocessing configuration."""
@@ -371,17 +329,10 @@
                 },
                 {"OCR/textract/detect_document_text": {"pages": 1}},
             )
-<<<<<<< HEAD
 
             service = OcrService()
             result = service.process_document(mock_document)
 
-=======
-
-            service = OcrService()
-            result = service.process_document(mock_document)
-
->>>>>>> 62ccd708
             # Verify document was updated
             assert result.num_pages == 2
             assert len(result.pages) == 2
@@ -419,7 +370,6 @@
         mock_s3_client = MagicMock()
         mock_s3_client.get_object.return_value = {"Body": BytesIO(mock_pdf_content)}
         mock_boto_client.return_value = mock_s3_client
-<<<<<<< HEAD
 
         # Mock PDF to raise exception
         mock_fitz_open.side_effect = Exception("PDF error")
@@ -433,21 +383,6 @@
         # The error message includes the full error description
         assert "Error processing document" in result.errors[0]
 
-=======
-
-        # Mock PDF to raise exception
-        mock_fitz_open.side_effect = Exception("PDF error")
-
-        service = OcrService()
-        result = service.process_document(mock_document)
-
-        # Verify error handling
-        assert result.status == Status.FAILED
-        assert len(result.errors) > 0
-        # The error message includes the full error description
-        assert "Error processing document" in result.errors[0]
-
->>>>>>> 62ccd708
     def test_feature_combo_no_features(self):
         """Test feature combination with no enhanced features."""
         with patch("boto3.client"):
@@ -517,7 +452,6 @@
         result, metering = service._process_single_page_textract(
             0, mock_pdf_doc, "output-bucket", "test-prefix"
         )
-<<<<<<< HEAD
 
         # Verify results
         assert "raw_text_uri" in result
@@ -592,332 +526,17 @@
         self, mock_page, mock_write_content, mock_boto_client
     ):
         """Test single page processing with 'none' backend."""
-=======
-
-        # Verify results
-        assert "raw_text_uri" in result
-        assert "parsed_text_uri" in result
-        assert "text_confidence_uri" in result
-        assert "image_uri" in result
-        assert "OCR/textract/detect_document_text" in metering
-
-        # Verify Textract was called
-        mock_textract_client.detect_document_text.assert_called_once()
-
-        # Verify S3 writes
-        assert mock_write_content.call_count == 4  # image, raw, confidence, parsed
-
-    @patch("boto3.client")
-    @patch("idp_common.s3.write_content")
-    @patch("idp_common.bedrock.invoke_model")
-    @patch("idp_common.bedrock.extract_text_from_response")
-    @patch("idp_common.image.prepare_bedrock_image_attachment")
-    @patch("fitz.Page")
-    def test_process_single_page_bedrock(
-        self,
-        mock_page,
-        mock_prepare_image,
-        mock_extract_text,
-        mock_invoke_model,
-        mock_write_content,
-        mock_boto_client,
-        mock_bedrock_config,
-        mock_bedrock_response,
-    ):
-        """Test single page processing with Bedrock."""
->>>>>>> 62ccd708
         # Mock page image extraction
         mock_page_obj = MagicMock()
         mock_pixmap = MagicMock()
         mock_pixmap.tobytes.return_value = b"image_data"
         mock_page_obj.get_pixmap.return_value = mock_pixmap
-<<<<<<< HEAD
 
         # Mock PDF document
         mock_pdf_doc = MagicMock()
         mock_pdf_doc.load_page.return_value = mock_page_obj
         mock_pdf_doc.is_pdf = True
 
-        service = OcrService(backend="none")
-        result, metering = service._process_single_page_none(
-            0, mock_pdf_doc, "output-bucket", "test-prefix"
-        )
-
-        # Verify results
-        assert "raw_text_uri" in result
-        assert "parsed_text_uri" in result
-        assert "text_confidence_uri" in result
-        assert "image_uri" in result
-        assert metering == {}  # No metering data for 'none' backend
-
-        # Verify S3 writes (empty content)
-        assert mock_write_content.call_count == 4  # image, raw, confidence, parsed
-
-    @patch("fitz.Page")
-    def test_extract_page_image_pdf(self, mock_page):
-        """Test page image extraction from PDF."""
-        # Mock page and pixmap
-        mock_page_obj = MagicMock()
-        mock_pixmap = MagicMock()
-        mock_pixmap.tobytes.return_value = b"pdf_image_data"
-        mock_page_obj.get_pixmap.return_value = mock_pixmap
-
-        with patch("boto3.client"):
-            service = OcrService(dpi=200)
-            result = service._extract_page_image(mock_page_obj, True, 1)
-
-            # Verify DPI was used for PDF
-            mock_page_obj.get_pixmap.assert_called_once_with(dpi=200)
-            assert result == b"pdf_image_data"
-
-    @patch("fitz.Page")
-    def test_extract_page_image_non_pdf(self, mock_page):
-        """Test page image extraction from non-PDF."""
-        # Mock page and pixmap
-        mock_page_obj = MagicMock()
-        mock_pixmap = MagicMock()
-        mock_pixmap.tobytes.return_value = b"image_data"
-        mock_page_obj.get_pixmap.return_value = mock_pixmap
-
-        with patch("boto3.client"):
-            service = OcrService(dpi=200)
-            result = service._extract_page_image(mock_page_obj, False, 1)
-
-            # Verify no DPI was used for non-PDF
-            mock_page_obj.get_pixmap.assert_called_once_with()
-            assert result == b"image_data"
-
-    @patch("boto3.client")
-    def test_analyze_document_success(self, mock_boto_client, mock_textract_response):
-        """Test analyze_document method success."""
-        # Mock Textract client
-        mock_textract_client = MagicMock()
-        mock_textract_client.analyze_document.return_value = mock_textract_response
-        mock_boto_client.return_value = mock_textract_client
-
-        service = OcrService(enhanced_features=["TABLES", "FORMS"])
-        result = service._analyze_document(b"document_bytes", 1)
-
-        # Verify call
-        mock_textract_client.analyze_document.assert_called_once_with(
-            Document={"Bytes": b"document_bytes"}, FeatureTypes=["TABLES", "FORMS"]
-        )
-        assert result == mock_textract_response
-
-    @patch("boto3.client")
-    def test_analyze_document_error(self, mock_boto_client):
-        """Test analyze_document method with error."""
-        # Mock Textract client to raise exception
-        mock_textract_client = MagicMock()
-        mock_textract_client.analyze_document.side_effect = Exception("Textract error")
-        mock_boto_client.return_value = mock_textract_client
-
-        service = OcrService(enhanced_features=["TABLES"])
-
-        with pytest.raises(Exception, match="Textract error"):
-            service._analyze_document(b"document_bytes", 1)
-
-    def test_get_api_name_detect_document_text(self):
-        """Test API name for detect_document_text."""
-        with patch("boto3.client"):
-            service = OcrService(enhanced_features=False)
-            api_name = service._get_api_name()
-            assert api_name == "detect_document_text"
-
-    def test_get_api_name_analyze_document(self):
-        """Test API name for analyze_document."""
-        with patch("boto3.client"):
-            service = OcrService(enhanced_features=["TABLES"])
-            api_name = service._get_api_name()
-            assert api_name == "analyze_document"
-
-    def test_generate_text_confidence_data(self, mock_textract_response):
-        """Test generation of text confidence data."""
-        with patch("boto3.client"):
-            service = OcrService()
-            result = service._generate_text_confidence_data(mock_textract_response)
-
-            # Verify structure - now returns markdown table in 'text' field
-            assert "text" in result
-            assert "page_count" not in result  # Removed in new format
-            assert "text_blocks" not in result  # Replaced with markdown table
-
-            # Verify markdown table content
-            markdown_table = result["text"]
-            lines = markdown_table.split("\n")
-
-            # Check header
-            assert lines[0] == "| Text | Confidence |"
-            assert lines[1] == "|:-----|:-----------|"
-
-            # Check data rows
-            assert lines[2] == "| Sample text line 1 | 98.5 |"
-            assert lines[3] == "| Sample text line 2 | 97.2 |"
-
-    def test_parse_textract_response_markdown_success(self):
-        """Test parsing Textract response to markdown successfully."""
-        with patch("boto3.client"):
-            service = OcrService()
-
-            # Mock the response_parser module directly using patch
-            with patch("textractor.parsers.response_parser") as mock_response_parser:
-                # Create a mock for the parsed response
-                mock_parsed = MagicMock()
-                mock_parsed.to_markdown.return_value = "# Document\nContent here"
-                mock_response_parser.parse.return_value = mock_parsed
-
-                # Mock the actual method to return the expected value
-                with patch.object(
-                    service,
-                    "_parse_textract_response",
-                    return_value={"text": "# Document\nContent here"},
-                ):
-                    result = service._parse_textract_response({"Blocks": []}, 1)
-
-                    assert result["text"] == "# Document\nContent here"
-
-    def test_parse_textract_response_markdown_fallback(self):
-        """Test parsing Textract response with markdown fallback to plain text."""
-        with patch("boto3.client"):
-            service = OcrService()
-
-            # Mock the response_parser module directly using patch
-            with patch("textractor.parsers.response_parser") as mock_response_parser:
-                mock_parsed = MagicMock()
-                mock_parsed.to_markdown.side_effect = Exception("Markdown error")
-                mock_parsed.text = "Plain text content"
-                mock_response_parser.parse.return_value = mock_parsed
-
-                # Mock the actual method to return the expected value
-                with patch.object(
-                    service,
-                    "_parse_textract_response",
-                    return_value={"text": "Plain text content"},
-                ):
-                    result = service._parse_textract_response({"Blocks": []}, 1)
-
-                    assert result["text"] == "Plain text content"
-
-    def test_parse_textract_response_parser_failure(self):
-        """Test parsing Textract response with parser failure."""
-        with patch("boto3.client"):
-            service = OcrService()
-
-            # Mock the response_parser module to raise exception
-            with patch("textractor.parsers.response_parser") as mock_response_parser:
-                mock_response_parser.parse.side_effect = Exception("Parser error")
-
-                textract_response = {
-                    "Blocks": [
-                        {"BlockType": "LINE", "Text": "Line 1"},
-                        {"BlockType": "LINE", "Text": "Line 2"},
-                        {"BlockType": "WORD", "Text": "Word 1"},  # Should be ignored
-                    ]
-                }
-
-                # Mock the actual method to return the expected value
-                with patch.object(
-                    service,
-                    "_parse_textract_response",
-                    return_value={"text": "Line 1\nLine 2"},
-                ):
-                    result = service._parse_textract_response(textract_response, 1)
-
-                    assert result["text"] == "Line 1\nLine 2"
-
-    def test_parse_textract_response_no_text_content(self):
-        """Test parsing Textract response with no text content."""
-        with patch("boto3.client"):
-            service = OcrService()
-
-            # Mock the response_parser module to raise exception
-            with patch("textractor.parsers.response_parser") as mock_response_parser:
-                mock_response_parser.parse.side_effect = Exception("Parser error")
-
-                textract_response = {"Blocks": []}  # No LINE blocks
-
-                # Mock the actual method to return the expected value
-                error_message = "Error extracting text from document for page 1. No text content found."
-                with patch.object(
-                    service,
-                    "_parse_textract_response",
-                    return_value={"text": error_message},
-                ):
-                    result = service._parse_textract_response(textract_response, 1)
-
-                    assert "Error extracting text" in result["text"]
-
-    @patch("boto3.client")
-    @patch("idp_common.image.resize_image")
-    @patch("fitz.Page")
-    def test_process_single_page_with_resize_config(
-        self, mock_page, mock_resize_image, mock_boto_client, mock_textract_response
-    ):
-        """Test single page processing with resize configuration."""
-        # Mock Textract client
-        mock_textract_client = MagicMock()
-        mock_textract_client.detect_document_text.return_value = mock_textract_response
-        mock_boto_client.return_value = mock_textract_client
-
-        # Mock page image extraction
-        mock_page_obj = MagicMock()
-        mock_pixmap = MagicMock()
-        mock_pixmap.tobytes.return_value = b"original_image_data"
-=======
-
-        # Mock PDF document
-        mock_pdf_doc = MagicMock()
-        mock_pdf_doc.load_page.return_value = mock_page_obj
-        mock_pdf_doc.is_pdf = True
-
-        # Mock Bedrock functions
-        mock_prepare_image.return_value = {"image": "base64_image"}
-        mock_invoke_model.return_value = mock_bedrock_response
-        mock_extract_text.return_value = "Extracted text"
-
-        service = OcrService(backend="bedrock", bedrock_config=mock_bedrock_config)
-        result, metering = service._process_single_page_bedrock(
-            0, mock_pdf_doc, "output-bucket", "test-prefix"
-        )
-
-        # Verify results
-        assert "raw_text_uri" in result
-        assert "parsed_text_uri" in result
-        assert "text_confidence_uri" in result
-        assert "image_uri" in result
-        assert metering == {"input_tokens": 100, "output_tokens": 50}
-
-        # Verify Bedrock was called
-        mock_invoke_model.assert_called_once()
-        mock_extract_text.assert_called_once()
-
-        # Verify S3 writes
-        assert mock_write_content.call_count == 4  # image, raw, confidence, parsed
-
-    @patch("boto3.client")
-    @patch("idp_common.s3.write_content")
-    @patch("fitz.Page")
-    def test_process_single_page_none(
-        self, mock_page, mock_write_content, mock_boto_client
-    ):
-        """Test single page processing with 'none' backend."""
-        # Mock page image extraction
-        mock_page_obj = MagicMock()
-        mock_pixmap = MagicMock()
-        mock_pixmap.tobytes.return_value = b"image_data"
->>>>>>> 62ccd708
-        mock_page_obj.get_pixmap.return_value = mock_pixmap
-
-        # Mock PDF document
-        mock_pdf_doc = MagicMock()
-        mock_pdf_doc.load_page.return_value = mock_page_obj
-        mock_pdf_doc.is_pdf = True
-
-<<<<<<< HEAD
-        # Mock resize
-        mock_resize_image.return_value = b"resized_image_data"
-
-=======
         service = OcrService(backend="none")
         result, metering = service._process_single_page_none(
             0, mock_pdf_doc, "output-bucket", "test-prefix"
@@ -1160,20 +779,23 @@
         mock_matrix_instance = MagicMock()
         mock_matrix.return_value = mock_matrix_instance
 
->>>>>>> 62ccd708
         resize_config = {"target_width": 1024, "target_height": 768}
         service = OcrService(resize_config=resize_config)
 
         with patch("idp_common.s3.write_content"):
             result, metering = service._process_single_page_textract(
                 0, mock_pdf_doc, "output-bucket", "test-prefix"
-<<<<<<< HEAD
             )
 
-            # Verify resize was called
-            mock_resize_image.assert_called_once_with(b"original_image_data", 1024, 768)
-
-            # Verify Textract was called with resized image
+            # Verify matrix transformation was used (new resize approach)
+            mock_matrix.assert_called_once()  # Matrix created for scaling
+
+            # Verify get_pixmap was called with matrix (direct resize)
+            mock_page_obj.get_pixmap.assert_called_once_with(
+                matrix=mock_matrix_instance
+            )
+
+            # Verify Textract was called with the directly-resized image
             mock_textract_client.detect_document_text.assert_called_once_with(
                 Document={"Bytes": b"resized_image_data"}
             )
@@ -1224,69 +846,6 @@
                 Document={"Bytes": b"preprocessed_image_data"}
             )
 
-=======
-            )
-
-            # Verify matrix transformation was used (new resize approach)
-            mock_matrix.assert_called_once()  # Matrix created for scaling
-
-            # Verify get_pixmap was called with matrix (direct resize)
-            mock_page_obj.get_pixmap.assert_called_once_with(
-                matrix=mock_matrix_instance
-            )
-
-            # Verify Textract was called with the directly-resized image
-            mock_textract_client.detect_document_text.assert_called_once_with(
-                Document={"Bytes": b"resized_image_data"}
-            )
-
-    @patch("boto3.client")
-    @patch("idp_common.image.apply_adaptive_binarization")
-    @patch("fitz.Page")
-    def test_process_single_page_with_preprocessing(
-        self,
-        mock_page,
-        mock_preprocessing,
-        mock_boto_client,
-        mock_textract_response,
-    ):
-        """Test single page processing with preprocessing."""
-        # Mock Textract client
-        mock_textract_client = MagicMock()
-        mock_textract_client.detect_document_text.return_value = mock_textract_response
-        mock_boto_client.return_value = mock_textract_client
-
-        # Mock page image extraction
-        mock_page_obj = MagicMock()
-        mock_pixmap = MagicMock()
-        mock_pixmap.tobytes.return_value = b"original_image_data"
-        mock_page_obj.get_pixmap.return_value = mock_pixmap
-
-        # Mock PDF document
-        mock_pdf_doc = MagicMock()
-        mock_pdf_doc.load_page.return_value = mock_page_obj
-        mock_pdf_doc.is_pdf = True
-
-        # Mock preprocessing
-        mock_preprocessing.return_value = b"preprocessed_image_data"
-
-        preprocessing_config = {"enabled": True}
-        service = OcrService(preprocessing_config=preprocessing_config)
-
-        with patch("idp_common.s3.write_content"):
-            result, metering = service._process_single_page_textract(
-                0, mock_pdf_doc, "output-bucket", "test-prefix"
-            )
-
-            # Verify preprocessing was called
-            mock_preprocessing.assert_called_once_with(b"original_image_data")
-
-            # Verify Textract was called with preprocessed image
-            mock_textract_client.detect_document_text.assert_called_once_with(
-                Document={"Bytes": b"preprocessed_image_data"}
-            )
-
->>>>>>> 62ccd708
     def test_process_single_page_dispatch_textract(self):
         """Test _process_single_page dispatches to Textract method."""
         with patch("boto3.client"):
