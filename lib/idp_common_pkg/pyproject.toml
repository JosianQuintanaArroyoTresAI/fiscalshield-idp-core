[build-system]
requires = ["setuptools", "wheel"]
build-backend = "setuptools.build_meta"

[tool.setuptools.packages.find]
where = ["."]
exclude = ["build", "build.*", "*build", "*build.*", "*.build", "*.build.*", "**build**"]

[project]
name = "idp_common"
version = "0.3.12"
description = "Common utilities for GenAI IDP Accelerator patterns"
authors = [
    {name = "AWS", email = "noreply@amazon.com"}
]
<<<<<<< HEAD
requires-python = ">=3.9"
=======
requires-python = ">=3.9,<3.14"
>>>>>>> 2bc6e70b
dependencies = [
    "boto3==1.39.7",  # Core dependency for AWS services
]
readme = "README.md"
classifiers = [
    "Programming Language :: Python :: 3",
    "License :: OSI Approved :: MIT License",
    "Operating System :: OS Independent",
]

# Optional dependencies for each component
[project.optional-dependencies]
# Core utilities only - minimal dependencies
core = []

# Development only dependencies
dev = [
    "python-dotenv (>=1.1.0,<2.0.0)",
    "ipykernel (>=6.29.5,<7.0.0)",
    "jupyter (>=1.1.1,<2.0.0)",
]

# Image handling dependencies
image = [
    "Pillow==11.2.1",
]

# OCR module dependencies
ocr = [
    "Pillow==11.2.1",
    "PyMuPDF==1.25.5",
    "amazon-textract-textractor[pandas]==1.9.2",  # Added pandas back with editdistance dependency
    "editdistance<0.9,>=0.6.2",  # Required for amazon-textract-textractor[pandas]
    "numpy==2.3.2",
    "pandas==2.2.3",
    "openpyxl==3.1.5",
    "python-docx==1.2.0",
]

# Classification module dependencies
classification = [
    "Pillow==11.2.1",  # For image handling
]

# Extraction module dependencies
extraction = [
    "Pillow==11.2.1",  # For image handling
]

# Assessment module dependencies
assessment = [
    "Pillow==11.2.1",  # For image handling
]

# Evaluation module dependencies
evaluation = [
    "munkres>=1.1.4",  # For Hungarian algorithm
    "numpy==2.3.2",   # For numeric operations
]

# Criteria validation module dependencies
criteria_validation = [
    "s3fs==2023.12.2",  # For S3 file system operations
]

# Reporting module dependencies
reporting = [
    "pyarrow==20.0.0",  # For Parquet conversion
]

# Appsync module dependencies
appsync = [
    "requests==2.32.4",
]

# Agents module dependencies
agents = [
    "strands-agents>=1.0.0",
    "strands-agents-tools>=0.2.2",
    "bedrock-agentcore>=0.1.1" # Specifically for the code interpreter tool
]

# Document service factory dependencies (includes both appsync and dynamodb support)
# This includes all dependencies needed for both backends
docs_service = [
    "requests==2.32.4",  # Required for appsync module (dynamodb only needs boto3 which is core)
]

# Testing dependencies
test = [
    "pytest>=7.4.0",
    "pytest-cov>=4.1.0",
    "pytest-xdist>=3.3.1",  # For parallel test execution
    "requests (>=2.32.3,<3.0.0)",
    "pyarrow==20.0.0",
    "PyYAML==6.0.2",
    "openpyxl==3.1.5",
    "python-docx==1.2.0",
    "moto[s3]==5.1.8",  # For mocking AWS services in tests
    "Pillow==11.2.1",  # Required for image processing in assessment tests
    # "s3fs==2023.12.2",  # Required for criteria validation tests - disabled till we fix package dependencies
]

# Full package with all dependencies
all = [
    "Pillow==11.2.1",
    "PyMuPDF==1.25.5",
    "amazon-textract-textractor[pandas]==1.9.2",  # Added pandas back with editdistance dependency
    "editdistance<0.9,>=0.6.2",  # Required for amazon-textract-textractor[pandas]
    "munkres>=1.1.4",
    "numpy==2.3.2",
    "pandas==2.2.3",
    "requests==2.32.4",
    "pyarrow==20.0.0",
    "openpyxl==3.1.5",
    "python-docx==1.2.0",
    "strands-agents>=1.0.0",
    # "s3fs==2023.12.2" - - disabled till we fix package dependencies
]

[project.urls]
"Homepage" = "https://github.com/aws-samples/sample-genai-idp"<|MERGE_RESOLUTION|>--- conflicted
+++ resolved
@@ -13,11 +13,7 @@
 authors = [
     {name = "AWS", email = "noreply@amazon.com"}
 ]
-<<<<<<< HEAD
-requires-python = ">=3.9"
-=======
 requires-python = ">=3.9,<3.14"
->>>>>>> 2bc6e70b
 dependencies = [
     "boto3==1.39.7",  # Core dependency for AWS services
 ]
