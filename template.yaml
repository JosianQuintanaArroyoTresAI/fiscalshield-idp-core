--- conflicted
+++ resolved
@@ -3632,16 +3632,12 @@
                 - bedrock-agentcore:GetCodeInterpreterSession
                 - bedrock-agentcore:ListCodeInterpreterSessions
               Resource: 
-<<<<<<< HEAD
-                - !Sub "arn:aws:bedrock-agentcore:*:aws:code-interpreter/*"
+                - !Sub "arn:${AWS::Partition}:bedrock-agentcore:*:aws:code-interpreter/*"
             - Effect: Allow
               Action:
                 - secretsmanager:GetSecretValue
               Resource: 
                 - !Ref ExternalMCPAgentsSecret
-=======
-                - !Sub "arn:${AWS::Partition}:bedrock-agentcore:*:aws:code-interpreter/*"
->>>>>>> 29ae0fac
 
   AgentProcessorLogGroup:
     Type: AWS::Logs::LogGroup
@@ -4828,13 +4824,8 @@
                   - dynamodb:Query
                   - dynamodb:Scan
                 Resource:
-<<<<<<< HEAD
-                  - !Sub arn:aws:dynamodb:${AWS::Region}:${AWS::AccountId}:table/${TrackingTable}
-                  - !Sub arn:aws:dynamodb:${AWS::Region}:${AWS::AccountId}:table/${AgentTable}
-=======
                   - !Sub "arn:${AWS::Partition}:dynamodb:${AWS::Region}:${AWS::AccountId}:table/${TrackingTable}"
                   - !Sub "arn:${AWS::Partition}:dynamodb:${AWS::Region}:${AWS::AccountId}:table/${AnalyticsTable}"
->>>>>>> 29ae0fac
               - Effect: Allow
                 Action:
                   - kms:Encrypt
