# Copyright Amazon.com, Inc. or its affiliates. All Rights Reserved.
# SPDX-License-Identifier: MIT-0


AWSTemplateFormatVersion: "2010-09-09"
Transform: AWS::Serverless-2016-10-31
Description: AWS GenAI IDP Accelerator (uksb-r8evguc4p9) (SO9027) (v<VERSION>)

Mappings:
  AppSyncLogLevelMap:
    DEBUG:
      FieldLogLevel: ALL
    INFO:
      FieldLogLevel: ALL
    WARN:
      FieldLogLevel: ERROR
    ERROR:
      FieldLogLevel: ERROR
    CRITICAL:
      FieldLogLevel: ERROR

  CrawlerScheduleMap:
    Manual:
      ScheduleExpression: ""
    Every15m:
      ScheduleExpression: "cron(0/15 * * * ? *)"
    EveryHour:
      ScheduleExpression: "cron(0 * * * ? *)"
    EveryDay:
      ScheduleExpression: "cron(0 0 * * ? *)"

  Pattern1ConfigurationMap:
    lending-package-sample:
      ConfigPath: "lending-package-sample"
    default:
      ConfigPath: "lending-package-sample"

  Pattern2ConfigurationMap:
    lending-package-sample:
      ConfigPath: "lending-package-sample"
    rvl-cdip-package-sample:
      ConfigPath: "rvl-cdip-package-sample"
    rvl-cdip-package-sample-with-few-shot-examples:
      ConfigPath: "rvl-cdip-package-sample-with-few-shot-examples"
    bank-statement-sample:
      ConfigPath: "bank-statement-sample"
    default:
      ConfigPath: "rvl-cdip-package-sample"

  Pattern3ConfigurationMap:
    rvl-cdip-package-sample:
      ConfigPath: "rvl-cdip-package-sample"
    default:
      ConfigPath: "rvl-cdip-package-sample"

Parameters:

  # Authorization params
  AdminEmail:
    Type: String
    Description: >-
      Email address of the admin user (e.g. jdoe+admin@example.com). 
      An initial temporary password is automatically sent to this user via email.
    AllowedPattern: '^[\w.+-]+@([\w-]+\.)+[\w-]{2,6}$'

  AllowedSignUpEmailDomain:
    Type: String
    Default: ""
    Description: >-
      Email address domain (example.com) or comma separated list of email domains (example1.com,
      example2.com) allowed to signup using the web UI.
      If left empty, signup via the web UI is disabled and users will have to be created
      using Cognito.
    AllowedPattern: '^(|([\w-]+\.)+[\w-]{2,6}(, *([\w-]+\.)+[\w-]{2,6})*)$'
    ConstraintDescription: >-
      Must be empty or a list of comma separated email domains (example1.com, example2.com)

  # Pattern selection
  IDPPattern:
    Type: String
    Default: Pattern1 - Packet or Media processing with Bedrock Data Automation (BDA)
    AllowedValues:
      - Pattern1 - Packet or Media processing with Bedrock Data Automation (BDA)
      - Pattern2 - Packet processing with Textract and Bedrock
      - Pattern3 - Packet processing with Textract, SageMaker(UDOP), and Bedrock
    Description: >-
      Built-in IDP workflow patterns - see README for pattern descriptions.

  # Custom Configuration Path
  
  CustomConfigPath:
    Type: String
    Default: ""
    Description: >-
      S3 URI pointing to your custom configuration YAML file. When provided, this configuration overrides the selected pattern preset and applies to all processing patterns. 
      Leave blank to use the selected pattern configuration preset. For example s3://my-bucket/custom-config/config.yaml
    AllowedPattern: '^(|s3://[a-zA-Z0-9.\\-_]+(/.*)?)$'
    ConstraintDescription: Must be empty or a valid S3 URI (e.g., s3://my-bucket/custom-config/config.yaml)

  # Pattern 1 Parameters

  Pattern1BDAProjectArn:
    Type: String
    Default: ""
    AllowedPattern: "^(|^arn:aws:bedrock:[a-z0-9-]+:.+:data-automation-project/.+)$"
    Description: For Pattern-1, provide a Bedrock Data Automation (BDA) project ARN, or leave blank to create a sample project for processing the sample lending package.


  Pattern1Configuration:
    Type: String
    Default: "lending-package-sample"
    AllowedValues:
      - "lending-package-sample"
      - "default"
    Description: >-
     Select the configuration preset for Pattern 1. Each configuration contains pre-tuned settings for specific document processing scenarios - see https://github.com/aws-samples/sample-genai-idp/blob/main/config_library/README.md. Note: This selected configuration will be replaced by the Custom Configuration Path if specified.
    
  # Pattern 2 Parameters

  Pattern2Configuration:
    Type: String
    Default: "lending-package-sample"
    AllowedValues:
      - "lending-package-sample"
      - "rvl-cdip-package-sample"
      - "rvl-cdip-package-sample-with-few-shot-examples"
      - "bank-statement-sample"
      - "default"
    Description: >-
     Select the configuration preset for Pattern 2. Each configuration contains pre-tuned settings for specific document processing scenarios see https://github.com/aws-samples/sample-genai-idp/blob/main/config_library/README.md. Note: Custom configuration overrides the selected pattern configuration when provided.

  Pattern2CustomClassificationModelARN:
    Type: String
    Default: ""
    Description: Specify Custom Fine Tuned Classification Model ARN. Leave blank to use pretrained model specified in the selected configuration.

  Pattern2CustomExtractionModelARN:
    Type: String
    Default: ""
    Description: Specify Custom Fine Tuned Extraction Model ARN. Leave blank to use pretrained model specified in the selected configuration.

  # Pattern 3 Parameters

  Pattern3UDOPModelArtifactPath:
    Type: String
    Default: "<PUBLIC_SAMPLE_UDOP_MODEL>"
    AllowedPattern: "^(|s3://.*)$"
    Description: For Pattern-3, provide S3 path to the UDOP model.tar.gz file (e.g., s3://bucket-name/path/to/model.tar.gz)

  Pattern3Configuration:
    Type: String
    Default: "rvl-cdip-package-sample"
    AllowedValues:
      - "rvl-cdip-package-sample"
      - "default"
    Description: >-
     Select the configuration preset for Pattern 3. Each configuration contains pre-tuned settings for specific document processing scenarios - see https://github.com/aws-samples/sample-genai-idp/blob/main/config_library/README.md. Note: Custom configuration overrides the selected pattern configuration when provided.
  
  # Custom Configuration Path
  
  CustomConfigPath:
    Type: String
    Default: ""
    Description: >-
      S3 URI pointing to your custom configuration YAML file. When provided, this configuration overrides the selected pattern preset and applies to all processing patterns. 
      Leave blank to use the selected pattern configuration preset. For example s3://my-bucket/custom-config/config.yaml
    AllowedPattern: '^(|s3://[a-zA-Z0-9.\\-_]+(/.*)?)$'
    ConstraintDescription: Must be empty or a valid S3 URI (e.g., s3://my-bucket/custom-config/config.yaml)
  
  # HITL (A2I) Configuration

  EnableHITL:
    Type: String
    AllowedValues:
      - true
      - false
    Default: false
    Description: Enable Human In The Loop configuration to invoke HITL (SageMaker A2I) if the extraction confidence is less than configured threshold (applies to Pattern-1)

  ExistingPrivateWorkforceArn:
    Type: String
    Default: ""
    AllowedPattern: "^(|arn:aws:sagemaker:[a-z0-9-]+:[0-9]{12}:workteam/private-crowd/.+)$"
    Description: >-
      (Optional) ARN of an existing SageMaker private workforce workteam to use for Human In The Loop (HITL).
      If provided, the template will use this existing workteam instead of creating a new one.
      Format: arn:aws:sagemaker:region:account-id:workteam/private-crowd/workteam-name
      Leave blank to create a new private workteam.

  # Evaluation
  EvaluationBaselineBucketName:
    Type: String
    Default: ""
    Description: >-
      (Optional) Existing bucket used for baseline (ground truth) data for processed documents. Baseline data is used to asess the accuracy 
      of the processing pattern outputs. 
      Provide the name of an existing bucket here. Hint: you can use the Output bucket of another GenAIIDP stack to compare the outputs from 
      different patterns and prompts. 
      Leave blank to automatically create an empty bucket where you can (optionally) place your validated baseline data later.
      
  ReportingBucketName:
    Type: String
    Default: ""
    Description: >-
      (Optional) Existing bucket used for analytics. (Currently used for evaluation analytics)
      Provide the name of an existing bucket here or leave blank to automatically create a new bucket.

  DocumentSectionsCrawlerFrequency:
    Type: String
    Default: "EveryDay"
    AllowedValues:
      - "Manual"
      - "Every15m"
      - "EveryHour"
      - "EveryDay"
    Description: >-
      Frequency for the Glue Crawler to run and discover new document section tables and partitions.
      Manual requires manual execution, other options run automatically at the specified interval.


  EvaluationAutoEnabled:
    Type: String
    Default: true
    AllowedValues:
        - true
        - false
    Description: >- 
      If true, an evaluation is automatically attempted for each processed document (if the EvaluationBaselineBucket contains baseline data for the document).
      Set to true during test cycles to evaluate and compare accuracy for different patterns and prompts for each document.
      If false, evaluation is not automatically attempted for each processed document. Set to false when deployed in production.


  # Optional Knowledge Base Configuration
  DocumentKnowledgeBase:
    Default: "BEDROCK_KNOWLEDGE_BASE (Create)"
    Type: String
    AllowedValues:
      - "DISABLED"
      - "BEDROCK_KNOWLEDGE_BASE (Create)"
    Description: Use document processing results as knowledge base content. Model access for amazon.titan-embed-text-v2:0 MUST be enabled in Amazon Bedrock.

  KnowledgeBaseModelId:
    Type: String
    Default: "us.amazon.nova-pro-v1:0"
    AllowedValues:
      - "us.amazon.nova-lite-v1:0"
      - "us.amazon.nova-pro-v1:0"
      - "us.amazon.nova-premier-v1:0"
      - "us.anthropic.claude-3-haiku-20240307-v1:0"
      - "us.anthropic.claude-3-5-haiku-20241022-v1:0"
      - "us.anthropic.claude-3-5-sonnet-20241022-v2:0"
      - "us.anthropic.claude-3-7-sonnet-20250219-v1:0"
    Description: Model to use for optional Document Knowledge Base. Model access MUST be enabled in Amazon Bedrock.

  DocumentAnalysisAgentModelId:
    Type: String
    Default: "us.anthropic.claude-3-7-sonnet-20250219-v1:0"
    AllowedValues:
      - "us.amazon.nova-lite-v1:0"
      - "us.amazon.nova-pro-v1:0"
      - "us.amazon.nova-premier-v1:0"
      - "us.anthropic.claude-3-haiku-20240307-v1:0"
      - "us.anthropic.claude-3-5-haiku-20241022-v1:0"
      - "us.anthropic.claude-3-5-sonnet-20241022-v2:0"
      - "us.anthropic.claude-3-7-sonnet-20250219-v1:0"
      - "us.anthropic.claude-sonnet-4-20250514-v1:0"
    Description: Model to use for Document Analysis Agent (analytics queries). Model access MUST be enabled in Amazon Bedrock.

  # Optional - Post processing Lambda hook
  PostProcessingLambdaHookFunctionArn:
    Default: ""
    Type: String
    AllowedPattern: "^(|arn:aws:lambda:.*)$"
    Description: >
      (Optional) The specified Lambda function is invoked by EventBridge after the document processing workflow is processed.
      This function can implement custom logic to initiate downstream processing on the output of the processing pattern.

  # Optional Bedrock Guardrail Configuration
  BedrockGuardrailId:
    Type: String
    Default: ""
    AllowedPattern: "^(|[a-z0-9]+)$"
    Description: >
      Optionally provide the *Id* (not name) of an *existing* Bedrock Guardrail (looks like: wxyz3ab12x34) to be used for all Bedrock and Bedrock Knowledge Base interactions.

  BedrockGuardrailVersion:
    Type: String
    Default: "DRAFT"
    AllowedPattern: "^(|(([1-9][0-9]{0,7})|(DRAFT)))$"
    Description: >
      If you provided a Bedrock Guardrail Id above, provide the corresponding Guardrail version here (e.g. DRAFT|1|2|...).

  # General Configuration
  MaxConcurrentWorkflows:
    Type: Number
    Default: 100
    Description: Maximum number of concurrent workflow executions allowed
    MinValue: 1

  DataRetentionInDays:
    Type: Number
    Default: 365
    Description: Number of days to retain documents (S3) and tracking records (DynamoDB)
    MinValue: 1

  ErrorThreshold:
    Type: Number
    Default: 1
    Description: Number of workflow errors that triggers an alert (per 5 minutes)
    MinValue: 1

  ExecutionTimeThresholdMs:
    Type: Number
    Default: 300000
    Description: Maximum acceptable execution time in milliseconds before alerting (default 300000 = 300 seconds)
    MinValue: 1000

  # Security Configuration
  PermissionsBoundaryArn:
    Type: String
    Default: ""
    Description: >-
      (Optional) ARN of an existing IAM Permissions Boundary policy to attach to all IAM roles.
      Required by some organizations with Service Control Policies (SCPs).
      Format: arn:aws:iam::account-id:policy/policy-name
      Leave blank if no Permissions Boundary is required.
    AllowedPattern: "^(|arn:aws:iam::[0-9]{12}:policy/.+)$"
    ConstraintDescription: Must be empty or a valid IAM policy ARN

  # Logging configuration
  LogLevel:
    Type: String
    Default: INFO
    AllowedValues:
      - DEBUG
      - INFO
      - WARN
      - ERROR
    Description: Default logging level for all logs

  LogRetentionDays:
    Type: Number
    Default: 30
    Description: Number of days to retain CloudWatch logs
    AllowedValues:
      [
        1,
        3,
        5,
        7,
        14,
        30,
        60,
        90,
        120,
        150,
        180,
        365,
        400,
        545,
        731,
        1827,
        3653,
      ]

  CloudFrontPriceClass:
    Type: String
    Default: PriceClass_100
    Description: >-
      Specify the CloudFront price class. See https://aws.amazon.com/cloudfront/pricing/
      for a
      description of each price class.
    AllowedValues:
      - PriceClass_100
      - PriceClass_200
      - PriceClass_All
    ConstraintDescription: >-
      Allowed Price Classes PriceClass_100 PriceClass_200 and PriceClass_All

  CloudFrontAllowedGeos:
    Type: String
    Default: ""
    Description: >-
      Specify a comma separated list of two letter country codes (uppercase ISO 3166-1)
      that are
      allowed to access the web user interface via CloudFront. For example: US,CA.
      Leave empty if
      you do not want geo restrictions to be applied.
    AllowedPattern: "^(|[A-Z]{2}(,[A-Z]{2})*)$"
    ConstraintDescription: >-
      Comma separated list of uppercase two letter country codes or empty

  WAFAllowedIPv4Ranges:
    Type: String
    Default: "0.0.0.0/0"
    Description: >-
      Comma-separated list of IPv4 CIDR ranges to allow. Default (0.0.0.0/0) disables WAF and allows all IPs.
      Example to restrict: "192.168.1.0/24, 10.0.0.0/16"
    AllowedPattern: '^([0-9]{1,3}\.){3}[0-9]{1,3}\/[0-9]{1,2}(,\s*([0-9]{1,3}\.){3}[0-9]{1,3}\/[0-9]{1,2})*$'
    ConstraintDescription: Must be valid comma-separated list of IPv4 CIDR ranges


Rules:
  # Pattern 1 rules

  Pattern3UDOPModelArtifactPath:
    RuleCondition:
      !Equals [
        !Ref IDPPattern,
        "Pattern3 - Packet processing with Textract, SageMaker(UDOP), and Bedrock",
      ]
    Assertions:
      - Assert: !Not [!Equals [!Ref Pattern3UDOPModelArtifactPath, ""]]
        AssertDescription: UDOP Model Artifact Path is required when IDPPattern is 'Pattern1'

  # Pattern 2 rules - Custom model validation now handled in pattern templates


Conditions:
  IsPattern1:
    !Equals [
      !Ref IDPPattern,
      "Pattern1 - Packet or Media processing with Bedrock Data Automation (BDA)",
    ]
  IsPattern2:
    !Equals [
      !Ref IDPPattern,
      "Pattern2 - Packet processing with Textract and Bedrock",
    ]
  IsPattern3:
    !Equals [
      !Ref IDPPattern,
      "Pattern3 - Packet processing with Textract, SageMaker(UDOP), and Bedrock",
    ]
  ShouldCreateBDASampleProject: 
    !And [
      !Condition IsPattern1,
      !Equals [!Ref Pattern1BDAProjectArn, ""]
    ]
  HasGuardrailConfig: !And [!Not [!Equals [!Ref BedrockGuardrailId, ""]], !Not [!Equals [!Ref BedrockGuardrailVersion, ""]]]

  # General rules
  ShouldAllowSignUpEmailDomain:
    !Not [!Equals [!Ref AllowedSignUpEmailDomain, ""]]
  ShouldEnableGeoRestriction: !Not [!Equals [!Ref CloudFrontAllowedGeos, ""]]
  ShouldEnablePostProcessingLambdaHook: !Not [!Equals [!Ref PostProcessingLambdaHookFunctionArn, ""]]
  ShouldCreateEvaluationBaselineBucket: !Equals [!Ref EvaluationBaselineBucketName, '']
  ShouldCreateReportingBucket: !Equals [!Ref ReportingBucketName, '']
  IsEvaluationAutoEnabled: !Equals [!Ref EvaluationAutoEnabled, 'true']
  IsWafEnabled: !Not [!Equals [!Ref WAFAllowedIPv4Ranges, "0.0.0.0/0"]]
  ShouldCreateDocumentKnowledgeBase: !Equals [!Ref DocumentKnowledgeBase, "BEDROCK_KNOWLEDGE_BASE (Create)"]
  ShouldUseDocumentKnowledgeBase: !Condition ShouldCreateDocumentKnowledgeBase
  DocumentSectionsCrawlerScheduleEnabled: !Not [!Equals [!Ref DocumentSectionsCrawlerFrequency, "Manual"]]
  HasPermissionsBoundary: !Not [!Equals [!Ref PermissionsBoundaryArn, ""]]
  HasCustomConfigPath: !Not [!Equals [!Ref CustomConfigPath, ""]]


Metadata:
  AWS::CloudFormation::Interface:
    ParameterGroups:
      - Label:
          default: "User Authentication"
        Parameters:
          - AdminEmail
          - AllowedSignUpEmailDomain
      - Label:
          default: "Workflow Pattern Selection"
        Parameters:
          - IDPPattern
      - Label:
          default: "Pattern 1 Configuration"
        Parameters:
          - Pattern1Configuration
          - Pattern1BDAProjectArn
          - Pattern1EnableHITL
          - ExistingPrivateWorkforceArn
      - Label:
          default: "Pattern 2 Configuration"
        Parameters:
          - Pattern2Configuration
          - Pattern2CustomClassificationModelARN
          - Pattern2CustomExtractionModelARN
      - Label:
          default: "Pattern 3 Configuration"
        Parameters:
          - Pattern3Configuration
          - Pattern3UDOPModelArtifactPath
      - Label:
<<<<<<< HEAD
          default: "Summarization"
=======
          default: "Custom Configuration"
        Parameters:
          - CustomConfigPath
      - Label:
          default: "HITL (A2I) Configuration"
>>>>>>> bb0c86bf
        Parameters:
          - IsSummarizationEnabled
      - Label:
          default: "Assessment / Confidence Scoring"
        Parameters:
          - IsAssessmentEnabled
      - Label:
          default: "Evaluation"
        Parameters:
          - EvaluationBaselineBucketName
          - EvaluationAutoEnabled
      - Label:
          default: "Reporting"
        Parameters:
          - ReportingBucketName
          - DocumentSectionsCrawlerFrequency
      - Label:
          default: "Document Knowledge Base"
        Parameters:
          - DocumentKnowledgeBase
          - KnowledgeBaseModelId
      - Label:
          default: "Agentic Analysis"
        Parameters:
          - DocumentAnalysisAgentModelId
      - Label:
          default: "Post Processing"
        Parameters:
          - PostProcessingLambdaHookFunctionArn
      - Label:
          default: "Bedrock Guardrails"
        Parameters:
          - BedrockGuardrailId
          - BedrockGuardrailVersion
      - Label:
          default: "Security Configuration"
        Parameters:
          - PermissionsBoundaryArn
          - WAFAllowedIPv4Ranges
      - Label:
          default: "General Configuration"
        Parameters:
          - MaxConcurrentWorkflows
          - DataRetentionInDays
          - ErrorThreshold
          - ExecutionTimeThresholdMs
          - LogLevel
          - LogRetentionDays
          - CloudFrontPriceClass
          - CloudFrontAllowedGeos

    ParameterLabels:
      AdminEmail:
        default: "Admin Email Address"
      AllowedSignUpEmailDomain:
        default: "Allowed Sign Up Email Domain"
      IDPPattern:
        default: "Document Processing Pattern"
      Pattern1BDAProjectArn:
        default: "Pattern1 - Packet or Media processing with Bedrock Data Automation (BDA) Project ARN"
      Pattern2CustomClassificationModelARN:
        default: "Pattern2 - Custom Classification Model ARN"
      Pattern2CustomExtractionModelARN:
        default: "Pattern2 - Custom Extraction Model ARN"
      Pattern1Configuration:
        default: "Pattern1 - Configuration Preset"
      Pattern2Configuration:
        default: "Pattern2 - Configuration Preset"
      CustomConfigPath:
        default: "Custom Configuration Path"
      Pattern3UDOPModelArtifactPath:
        default: "Pattern3 - UDOP Model Artifact Path"
      Pattern3Configuration:
        default: "Pattern3 - Configuration Preset"
      PostProcessingLambdaHookFunctionArn:
        default: "Post Processing Lambda Hook Function ARN"
      EvaluationBaselineBucketName:
        default: "Evaluation Baseline Bucket Name"
      EvaluationAutoEnabled:
        default: "Evaluation Auto Enabled"
      ReportingBucketName:
        default: "Reporting Bucket Name"
      DocumentKnowledgeBase:
        default: "Document Knowledge Base Configuration"
      KnowledgeBaseModelId:
        default: "Knowledge Base Model Id"
      DocumentAnalysisAgentModelId:
        default: "Document Analysis Agent Model Id"
      BedrockGuardrailId:
        default: "Bedrock Guardrail Id"
      BedrockGuardrailVersion:
        default: "Bedrock Guardrail Version"
      PermissionsBoundaryArn:
        default: "Permissions Boundary ARN"
      MaxConcurrentWorkflows:
        default: "Maximum Concurrent Workflows"
      DataRetentionInDays:
        default: "Data Retention Period (days)"
      ErrorThreshold:
        default: "Error Alert Threshold"
      ExecutionTimeThresholdMs:
        default: "Execution Time Threshold (ms)"
      LogLevel:
        default: "Logging Level"
      LogRetentionDays:
        default: "Log Retention Period (days)"
      CloudFrontPriceClass:
        default: "CloudFront Price Class"
      CloudFrontAllowedGeos:
        default: "CloudFront Allowed Geos"
      WAFAllowedIPv4Ranges:
        default: "WAF Allowed IPv4 Ranges"

Resources:

  # Custom resource to enforce max length of StackName - prevent downstream failures
  StacknameCheckFunction:
    Type: AWS::Serverless::Function
    Metadata:
      cfn_nag:
        rules_to_suppress:
          - id: W89
            reason: Function does not require VPC access as it has no network access
          - id: W92
            reason: Reserved concurrency not required
    # checkov:skip=CKV_AWS_116: "DLQ not required for Cfn Custom Resource function"
    # checkov:skip=CKV_AWS_117: "Function does not require VPC access as it only interacts with AWS services via APIs"
    # checkov:skip=CKV_AWS_115: "Function does not require reserved concurrency as it scales based on demand"
    # checkov:skip=CKV_AWS_173: "Environment variables do not contain sensitive data - only configuration values like feature flags and non-sensitive settings"
    Properties:
      PermissionsBoundary: !If [HasPermissionsBoundary, !Ref PermissionsBoundaryArn, !Ref AWS::NoValue]
      Handler: index.handler
      Runtime: python3.12
      InlineCode: |
        import cfnresponse
        import time
        import json
        def handler(event, context):
            print(json.dumps(event))
            input = event['ResourceProperties'].get('InputString', '')
            max_length = int(event['ResourceProperties'].get('MaxLength', 0))
            status = cfnresponse.SUCCESS
            reason = f"Stack Name Length under {max_length} - OK"
            if event['RequestType'] == "Create":
              if len(input) > max_length:
                status = cfnresponse.FAILED
                reason = f"Stack Name ({input}) length ({len(input)}) too long - max length {max_length} - FAILED"
            else:
              print(f"Request type is {event['RequestType']} - skipping")
            cfnresponse.send(event, context, status, {}, reason=reason)
      Environment:
        Variables:
          LOG_LEVEL: INFO
      LoggingConfig:
        LogGroup:
          Ref: StacknameCheckFunctionLogGroup

  StacknameCheckFunctionLogGroup:
    Metadata:
      cfn_nag:
        rules_to_suppress:
          - id: W84
            reason: "LogGroup does not require KMS Key Id, since it's only logging checks on stack name length"
    # checkov:skip=CKV_AWS_158: "LogGroup does not require KMS Key Id, since it's only logging checks on stack name length"
    Type: AWS::Logs::LogGroup
    Properties:
      RetentionInDays: !Ref LogRetentionDays

  IsStacknameLengthOK:
    Type: Custom::StacknameCheck
    Properties:
      ServiceToken: !GetAtt StacknameCheckFunction.Arn
      InputString: !Ref "AWS::StackName"
      MaxLength: 25

  ConfigurationCopyFunction:
    Type: AWS::Serverless::Function
    Metadata:
      cfn_nag:
        rules_to_suppress:
          - id: W89
            reason: Function does not require VPC access as it only interacts with S3
          - id: W92
            reason: Reserved concurrency not required
    # checkov:skip=CKV_AWS_116: "DLQ not required for Cfn Custom Resource function"
    # checkov:skip=CKV_AWS_117: "Function does not require VPC access as it only interacts with AWS services via APIs"
    # checkov:skip=CKV_AWS_115: "Function does not require reserved concurrency as it scales based on demand"
    # checkov:skip=CKV_AWS_173: "Environment variables do not contain sensitive data - only configuration values like feature flags and non-sensitive settings"
    Properties:
      PermissionsBoundary: !If [HasPermissionsBoundary, !Ref PermissionsBoundaryArn, !Ref AWS::NoValue]
      Handler: index.handler
      Runtime: python3.12
      Timeout: 300
      InlineCode: |
        import boto3
        import cfnresponse
        import json
        import logging

        logger = logging.getLogger()
        logger.setLevel(logging.INFO)

        def handler(event, context):
            logger.info(json.dumps(event))
            
            try:
                source_bucket = event['ResourceProperties']['SourceBucket']
                source_prefix = event['ResourceProperties']['SourcePrefix']
                target_bucket = event['ResourceProperties']['TargetBucket']
                target_prefix = event['ResourceProperties'].get('TargetPrefix', '')
                
                file_list = event['ResourceProperties'].get('FileList', [])
                
                s3_client = boto3.client('s3')
                
                if event['RequestType'] == 'Create' or event['RequestType'] == 'Update':
                    # Copy files explicitly from the provided list
                    copied_count = 0
                    
                    for relative_file_path in file_list:
                        # Skip empty entries
                        if not relative_file_path.strip():
                            continue
                            
                        # Construct source key
                        source_key = f"{source_prefix}/{relative_file_path}"
                        
                        # Construct target key with optional target prefix
                        if target_prefix:
                            target_key = f"{target_prefix}/{relative_file_path}"
                        else:
                            target_key = relative_file_path
                        
                        logger.info(f"Copying {source_bucket}/{source_key} to {target_bucket}/{target_key}")
                        
                        try:
                            copy_source = {'Bucket': source_bucket, 'Key': source_key}
                            s3_client.copy_object(
                                CopySource=copy_source,
                                Bucket=target_bucket,
                                Key=target_key
                            )
                            copied_count += 1
                        except Exception as copy_error:
                            logger.warning(f"Failed to copy {source_key}: {str(copy_error)}")
                            # Continue with other files instead of failing the entire operation
                    
                    logger.info(f"Successfully copied {copied_count} configuration files")
                    cfnresponse.send(event, context, cfnresponse.SUCCESS, {
                        'CopiedFiles': copied_count
                    }, reason=f"Successfully copied {copied_count} configuration files")
                    
                elif event['RequestType'] == 'Delete':
                    # For delete, we don't need to clean up the configuration files
                    # as they may be needed by other resources
                    logger.info("Delete request - no action needed for configuration files")
                    cfnresponse.send(event, context, cfnresponse.SUCCESS, {}, 
                                   reason="Delete completed - configuration files retained")
                    
            except Exception as e:
                logger.error(f"Error: {str(e)}")
                cfnresponse.send(event, context, cfnresponse.FAILED, {}, 
                               reason=f"Error copying configuration files: {str(e)}")

      Environment:
        Variables:
          LOG_LEVEL: INFO
      LoggingConfig:
        LogGroup:
          Ref: ConfigurationCopyFunctionLogGroup
      Policies:
        - S3ReadPolicy:
            BucketName: "<ARTIFACT_BUCKET_TOKEN>"
        - S3WritePolicy:
            BucketName: !Ref ConfigurationBucket
        - Statement:
            - Effect: Allow
              Action:
                - kms:Encrypt
                - kms:Decrypt
                - kms:ReEncrypt*
                - kms:GenerateDataKey*
                - kms:DescribeKey
              Resource: !GetAtt CustomerManagedEncryptionKey.Arn

  ConfigurationCopyFunctionLogGroup:
    Type: AWS::Logs::LogGroup
    Properties:
      RetentionInDays: !Ref LogRetentionDays
      KmsKeyId: !GetAtt CustomerManagedEncryptionKey.Arn

  CopyConfigurationFiles:
    Type: Custom::ConfigurationCopy
    DependsOn:
      - ConfigurationBucket
    Properties:
      ServiceToken: !GetAtt ConfigurationCopyFunction.Arn
      SourceBucket: "<ARTIFACT_BUCKET_TOKEN>"
      SourcePrefix: "<ARTIFACT_PREFIX_TOKEN>/config_library"
      TargetBucket: !Ref ConfigurationBucket
      TargetPrefix: "config_library"
      ConfigLibraryHash: "<CONFIG_LIBRARY_HASH_TOKEN>"
      FileList: <CONFIG_FILES_LIST_TOKEN>

  ##########################################################################
  # Nested stack for selected options
  ##########################################################################

  BDASAMPLEPROJECT:
    DependsOn:
      - IsStacknameLengthOK
    Type: AWS::CloudFormation::Stack
    Condition: ShouldCreateBDASampleProject
    Properties:
      TemplateURL: ./options/bda-lending-project/.aws-sam/packaged.yaml
      Parameters:
        ProjectName: !Sub '${AWS::StackName}-BDA-Lending-Sample-Project'
        ProjectDescription: !Sub '${AWS::StackName}-BDA-Lending-Sample-Project'
        LogLevel: !Ref LogLevel
        PermissionsBoundaryArn: !Ref PermissionsBoundaryArn


  DOCUMENTBEDROCKKB:
    DependsOn:
      - IsStacknameLengthOK
    Type: AWS::CloudFormation::Stack
    Condition: ShouldCreateDocumentKnowledgeBase
    Properties:
      TemplateURL: ./options/bedrockkb/.aws-sam/packaged.yaml
      Parameters:
        pKnowledgeBaseBucketName: !Ref OutputBucket
        pInputDocumentUploadFolderPrefix: ""
        pS3SyncScheduleExpression: "cron(0/30 * ? * * *)"  # default is to sync documents every 30 minutes
        pCustomerManagedEncryptionKeyArn: !GetAtt CustomerManagedEncryptionKey.Arn
        pChunkingStrategy: 'No chunking'
        LogLevel: !Ref LogLevel
        PermissionsBoundaryArn: !Ref PermissionsBoundaryArn


  ##########################################################################
  # Nested stack for selected pattern
  ##########################################################################

  PATTERN1STACK:
    DependsOn:
      - IsStacknameLengthOK
      - CopyConfigurationFiles
    Type: AWS::CloudFormation::Stack
    Condition: IsPattern1
    Properties:
      TemplateURL: ./patterns/pattern-1/.aws-sam/packaged.yaml
      Parameters:
        StackName: !Ref AWS::StackName
        InputBucket: !Ref InputBucket
        ConfigurationBucket: !Ref ConfigurationBucket
        WorkingBucket: !Ref WorkingBucket
        OutputBucket: !Ref OutputBucket
        TrackingTable: !Ref TrackingTable
        CustomerManagedEncryptionKeyArn: !GetAtt CustomerManagedEncryptionKey.Arn
        LogRetentionDays: !Ref LogRetentionDays
        LogLevel: !Ref LogLevel
        ExecutionTimeThresholdMs: !Ref ExecutionTimeThresholdMs
        BedrockGuardrailId: !Ref BedrockGuardrailId
        BedrockGuardrailVersion: !Ref BedrockGuardrailVersion
        BDAProjectArn: !If
          - ShouldCreateBDASampleProject
          - !GetAtt BDASAMPLEPROJECT.Outputs.ProjectArn
          - !Ref Pattern1BDAProjectArn
        UpdateConfigurationFunctionArn: !GetAtt UpdateConfigurationFunction.Arn
        ConfigurationTable: !Ref ConfigurationTable
        AppSyncApiUrl: !GetAtt GraphQLApi.GraphQLUrl
        AppSyncApiArn: !GetAtt GraphQLApi.Arn
<<<<<<< HEAD
        ConfigurationDefaultS3Uri: !Sub "s3://${ConfigurationBucket}/config_library/pattern-1/${Pattern1Configuration}/config.yaml"
=======
        EnableHITL: !Ref EnableHITL
        ConfigurationDefaultS3Uri: !If
          - HasCustomConfigPath
          - !Ref CustomConfigPath
          - !Sub 
            - "s3://${ConfigurationBucket}/config_library/pattern-1/${ConfigPath}/config.yaml"
            - ConfigPath: !FindInMap [Pattern1ConfigurationMap, !Ref Pattern1Configuration, ConfigPath]
>>>>>>> bb0c86bf
        ConfigLibraryHash: "<CONFIG_LIBRARY_HASH_TOKEN>"

  PATTERN2STACK:
    DependsOn:
      - IsStacknameLengthOK
      - CopyConfigurationFiles
      - GraphQLApi
    Type: AWS::CloudFormation::Stack
    Condition: IsPattern2
    Properties:
      TemplateURL: ./patterns/pattern-2/.aws-sam/packaged.yaml
      Parameters:
        StackName: !Ref AWS::StackName
        InputBucket: !Ref InputBucket
        ConfigurationBucket: !Ref ConfigurationBucket
        OutputBucket: !Ref OutputBucket
        WorkingBucket: !Ref WorkingBucket
        TrackingTable: !Ref TrackingTable
        CustomerManagedEncryptionKeyArn: !GetAtt CustomerManagedEncryptionKey.Arn
        LogRetentionDays: !Ref LogRetentionDays
        LogLevel: !Ref LogLevel
        ExecutionTimeThresholdMs: !Ref ExecutionTimeThresholdMs
        BedrockGuardrailId: !Ref BedrockGuardrailId
        BedrockGuardrailVersion: !Ref BedrockGuardrailVersion
        CustomClassificationModelARN: !Ref Pattern2CustomClassificationModelARN
        CustomExtractionModelARN: !Ref Pattern2CustomExtractionModelARN
        UpdateConfigurationFunctionArn: !GetAtt UpdateConfigurationFunction.Arn
        AppSyncApiUrl: !GetAtt GraphQLApi.GraphQLUrl
        AppSyncApiArn: !GetAtt GraphQLApi.Arn
        ConfigurationTable: !Ref ConfigurationTable
        ConfigurationDefaultS3Uri: !If
          - HasCustomConfigPath
          - !Ref CustomConfigPath
          - !Sub 
            - "s3://${ConfigurationBucket}/config_library/pattern-2/${ConfigPath}/config.yaml"
            - ConfigPath: !FindInMap [Pattern2ConfigurationMap, !Ref Pattern2Configuration, ConfigPath]
        ConfigLibraryHash: "<CONFIG_LIBRARY_HASH_TOKEN>"

  PATTERN3STACK:
    DependsOn:
      - IsStacknameLengthOK
      - CopyConfigurationFiles
    Type: AWS::CloudFormation::Stack
    Condition: IsPattern3
    Properties:
      # yamllint disable rule:line-length
      TemplateURL: ./patterns/pattern-3/.aws-sam/packaged.yaml
      Parameters:
        StackName: !Ref AWS::StackName
        InputBucket: !Ref InputBucket
        ConfigurationBucket: !Ref ConfigurationBucket
        OutputBucket: !Ref OutputBucket
        WorkingBucket: !Ref WorkingBucket
        TrackingTable: !Ref TrackingTable
        CustomerManagedEncryptionKeyArn: !GetAtt CustomerManagedEncryptionKey.Arn
        LogRetentionDays: !Ref LogRetentionDays
        LogLevel: !Ref LogLevel
        ExecutionTimeThresholdMs: !Ref ExecutionTimeThresholdMs
        BedrockGuardrailId: !Ref BedrockGuardrailId
        BedrockGuardrailVersion: !Ref BedrockGuardrailVersion
        UDOPModelArtifactPath: !Ref Pattern3UDOPModelArtifactPath
        UpdateConfigurationFunctionArn: !GetAtt UpdateConfigurationFunction.Arn
        AppSyncApiUrl: !GetAtt GraphQLApi.GraphQLUrl
        AppSyncApiArn: !GetAtt GraphQLApi.Arn
        ConfigurationTable: !Ref ConfigurationTable
        ConfigurationDefaultS3Uri: !If
          - HasCustomConfigPath
          - !Ref CustomConfigPath
          - !Sub 
            - "s3://${ConfigurationBucket}/config_library/pattern-3/${ConfigPath}/config.yaml"
            - ConfigPath: !FindInMap [Pattern3ConfigurationMap, !Ref Pattern3Configuration, ConfigPath]
        ConfigLibraryHash: "<CONFIG_LIBRARY_HASH_TOKEN>"

  ##########################################################################
  # Encryption key
  ##########################################################################

  CustomerManagedEncryptionKey:
    DependsOn:
      - IsStacknameLengthOK
    Type: AWS::KMS::Key
    Properties:
      Description: KMS key for DynamoDB encryption
      EnableKeyRotation: true
      KeyPolicy:
        Version: "2012-10-17"
        Statement:
          - Sid: Enable IAM User Permissions
            Effect: Allow
            Principal:
              AWS: !Sub "arn:aws:iam::${AWS::AccountId}:root"
            Action: kms:*
            Resource: "*"
          - Sid: Allow lambda to access the Keys
            Effect: Allow
            Principal:
              AWS: !Sub "arn:aws:iam::${AWS::AccountId}:root"
            Action:
              - kms:Encrypt
              - kms:Decrypt
              - kms:ReEncrypt*
              - kms:GenerateDataKey*
              - kms:DescribeKey
            Resource: "*"
          - Sid: Allow DynamoDB to use the key
            Effect: Allow
            Principal:
              Service: dynamodb.amazonaws.com
            Action:
              - kms:Encrypt
              - kms:Decrypt
              - kms:ReEncrypt*
              - kms:GenerateDataKey*
              - kms:DescribeKey
            Resource: "*"
          - Sid: Allow CloudWatch Logs to use the key
            Effect: Allow
            Principal:
              Service: logs.amazonaws.com
            Action:
              - kms:Encrypt
              - kms:Decrypt
              - kms:ReEncrypt*
              - kms:GenerateDataKey*
              - kms:DescribeKey
            Resource: "*"

  CustomerManagedEncryptionKeyAlias:
    Type: AWS::KMS::Alias
    Properties:
      AliasName: !Sub "alias/${AWS::StackName}-customer-encryption-key"
      TargetKeyId: !Ref CustomerManagedEncryptionKey


  ##########################################################################
  # S3 buckets for data processing, webUI static assets, and logging
  ##########################################################################

  LoggingBucket:
    DependsOn:
      - IsStacknameLengthOK
    Type: AWS::S3::Bucket
    Metadata:
      cfn_nag:
        rules_to_suppress:
          - id: W35
            reason: "This is the logging destination bucket - does not require its own access logging"
    # checkov:skip=CKV_AWS_18: "This is the logging destination bucket - does not require its own access logging"
    DeletionPolicy: Retain
    Properties:
      BucketEncryption:
        ServerSideEncryptionConfiguration:
          - ServerSideEncryptionByDefault:
              SSEAlgorithm: AES256
      # see https://stackoverflow.com/questions/70645117/enable-s3-acl-access-for-cloudfront-logs
      # for configuration required by CloudFront logging
      PublicAccessBlockConfiguration:
        BlockPublicAcls: true
        BlockPublicPolicy: true
        IgnorePublicAcls: true
        RestrictPublicBuckets: true
      OwnershipControls:
        Rules:
          - ObjectOwnership: BucketOwnerPreferred # to enable CloudFront to write logs
      VersioningConfiguration:
        Status: Enabled
      LifecycleConfiguration:
        Rules:
          - Id: DeleteOldLogs
            Status: Enabled
            ExpirationInDays: 180
            Prefix: "" # Applies to all objects in the bucket
            AbortIncompleteMultipartUpload:
              DaysAfterInitiation: 7

  LoggingBucketPolicy:
    Type: AWS::S3::BucketPolicy
    Properties:
      Bucket: !Ref LoggingBucket
      PolicyDocument:
        Version: "2012-10-17"
        Statement:
          - Sid: AllowS3ServerAccessLogs
            Effect: Allow
            Principal:
              Service: logging.s3.amazonaws.com
            Action:
              - s3:PutObject
            Resource: !Sub "${LoggingBucket.Arn}/*"
            Condition:
              StringEquals:
                "aws:SourceAccount": !Ref "AWS::AccountId"
          - Sid: AllowCloudFrontLogs
            Effect: Allow
            Principal:
              Service: cloudfront.amazonaws.com
            Action:
              - s3:PutObject
            Resource: !Sub "${LoggingBucket.Arn}/*"
            Condition:
              StringEquals:
                "AWS:SourceAccount": !Ref "AWS::AccountId"
          - Sid: EnforceSSLOnly
            Effect: Deny
            Principal: '*'
            Action: 's3:*'
            Resource: 
              - !Sub "${LoggingBucket.Arn}/*"
              - !Sub "${LoggingBucket.Arn}"
            Condition:
              Bool:
                'aws:SecureTransport': false

  InputBucket:
    Type: AWS::S3::Bucket
    DeletionPolicy: RetainExceptOnCreate
    Properties:
      NotificationConfiguration:
        EventBridgeConfiguration:
          EventBridgeEnabled: true
      CorsConfiguration:
        CorsRules:
          - AllowedHeaders:
              - "Content-Type"
              - "x-amz-content-sha256"
              - "x-amz-date"
              - "Authorization"
              - "x-amz-security-token"
            AllowedMethods:
              - PUT
              - POST
            AllowedOrigins:
              - !Sub "https://${CloudFrontDistribution.DomainName}"
              # For local development only
              - "http://localhost:3000"
            ExposedHeaders:
              - "ETag"
              - "x-amz-server-side-encryption"
            MaxAge: 3000
      BucketEncryption:
        ServerSideEncryptionConfiguration:
          - ServerSideEncryptionByDefault:
              SSEAlgorithm: aws:kms
              KMSMasterKeyID: !Ref CustomerManagedEncryptionKey
      PublicAccessBlockConfiguration:
        BlockPublicAcls: true
        BlockPublicPolicy: true
        IgnorePublicAcls: true
        RestrictPublicBuckets: true
      VersioningConfiguration:
        Status: Enabled
      LoggingConfiguration:
        DestinationBucketName: !Ref LoggingBucket
        LogFilePrefix: input-bucket-logs/
      LifecycleConfiguration:
        Rules:
          - Id: DeleteAfterNDays
            Status: Enabled
            ExpirationInDays: !Ref DataRetentionInDays
            AbortIncompleteMultipartUpload:
              DaysAfterInitiation: 1
  
  InputBucketPolicy:
    Type: AWS::S3::BucketPolicy
    Properties:
      Bucket: !Ref InputBucket
      PolicyDocument:
        Version: "2012-10-17"
        Statement:
          - Sid: EnforceSSLOnly
            Effect: Deny
            Principal: '*'
            Action: 's3:*'
            Resource: 
              - !Sub "${InputBucket.Arn}/*"
              - !Sub "${InputBucket.Arn}"
            Condition:
              Bool:
                'aws:SecureTransport': false

  ConfigurationBucket:
    Type: AWS::S3::Bucket
    DeletionPolicy: Retain
    Properties:
      NotificationConfiguration:
        EventBridgeConfiguration:
          EventBridgeEnabled: true
      CorsConfiguration:
        CorsRules:
          - AllowedHeaders:
              - "Content-Type"
              - "x-amz-content-sha256"
              - "x-amz-date"
              - "Authorization"
              - "x-amz-security-token"
            AllowedMethods:
              - PUT
              - POST
            AllowedOrigins:
              - !Sub "https://${CloudFrontDistribution.DomainName}"
              # For local development only
              - "http://localhost:3000"
            ExposedHeaders:
              - "ETag"
              - "x-amz-server-side-encryption"
            MaxAge: 3000
      BucketEncryption:
        ServerSideEncryptionConfiguration:
          - ServerSideEncryptionByDefault:
              SSEAlgorithm: aws:kms
              KMSMasterKeyID: !Ref CustomerManagedEncryptionKey
      PublicAccessBlockConfiguration:
        BlockPublicAcls: true
        BlockPublicPolicy: true
        IgnorePublicAcls: true
        RestrictPublicBuckets: true
      VersioningConfiguration:
        Status: Enabled
      LoggingConfiguration:
        DestinationBucketName: !Ref LoggingBucket
        LogFilePrefix: input-bucket-logs/
      LifecycleConfiguration:
        Rules:
          - Id: DeleteAfterNDays
            Status: Enabled
            ExpirationInDays: !Ref DataRetentionInDays
            AbortIncompleteMultipartUpload:
              DaysAfterInitiation: 1
  
  ConfigurationBucketPolicy:
    Type: AWS::S3::BucketPolicy
    Properties:
      Bucket: !Ref ConfigurationBucket
      PolicyDocument:
        Version: "2012-10-17"
        Statement:
          - Sid: EnforceSSLOnly
            Effect: Deny
            Principal: '*'
            Action: 's3:*'
            Resource: 
              - !Sub "${ConfigurationBucket.Arn}/*"
              - !Sub "${ConfigurationBucket.Arn}"
            Condition:
              Bool:
                'aws:SecureTransport': false

  WorkingBucket:
    Type: AWS::S3::Bucket
    DeletionPolicy: RetainExceptOnCreate
    Properties:
      BucketEncryption:
        ServerSideEncryptionConfiguration:
          - ServerSideEncryptionByDefault:
              SSEAlgorithm: aws:kms
              KMSMasterKeyID: !Ref CustomerManagedEncryptionKey
      PublicAccessBlockConfiguration:
        BlockPublicAcls: true
        BlockPublicPolicy: true
        IgnorePublicAcls: true
        RestrictPublicBuckets: true
      VersioningConfiguration:
        Status: Enabled
      LoggingConfiguration:
        DestinationBucketName: !Ref LoggingBucket
        LogFilePrefix: working-bucket-logs/
      LifecycleConfiguration:
        Rules:
          - Id: DeleteAfterNDays
            Status: Enabled
            # Since bucket is for intermediate storage only, use log retention rather than data retention period
            ExpirationInDays: !Ref LogRetentionDays
            AbortIncompleteMultipartUpload:
              DaysAfterInitiation: 1

  WorkingBucketPolicy:
    Type: AWS::S3::BucketPolicy
    Properties:
      Bucket: !Ref WorkingBucket
      PolicyDocument:
        Version: "2012-10-17"
        Statement:
          - Sid: EnforceSSLOnly
            Effect: Deny
            Principal: '*'
            Action: 's3:*'
            Resource: 
              - !Sub "${WorkingBucket.Arn}/*"
              - !Sub "${WorkingBucket.Arn}"
            Condition:
              Bool:
                'aws:SecureTransport': false

  OutputBucket:
    Type: AWS::S3::Bucket
    DeletionPolicy: RetainExceptOnCreate
    Properties:
      CorsConfiguration:
        CorsRules:
          - AllowedHeaders:
              - "Content-Type"
              - "x-amz-content-sha256"
              - "x-amz-date"
              - "Authorization"
              - "x-amz-security-token"
            AllowedMethods:
              - PUT
              - POST
            AllowedOrigins:
              - !Sub "https://${CloudFrontDistribution.DomainName}"
              # For local development only
              - "http://localhost:3000"
            ExposedHeaders:
              - "ETag"
              - "x-amz-server-side-encryption"
            MaxAge: 3000
      BucketEncryption:
        ServerSideEncryptionConfiguration:
          - ServerSideEncryptionByDefault:
              SSEAlgorithm: aws:kms
              KMSMasterKeyID: !Ref CustomerManagedEncryptionKey
      PublicAccessBlockConfiguration:
        BlockPublicAcls: true
        BlockPublicPolicy: true
        IgnorePublicAcls: true
        RestrictPublicBuckets: true
      VersioningConfiguration:
        Status: Enabled
      LoggingConfiguration:
        DestinationBucketName: !Ref LoggingBucket
        LogFilePrefix: output-bucket-logs/
      LifecycleConfiguration:
        Rules:
          - Id: DeleteAfterNDays
            Status: Enabled
            ExpirationInDays: !Ref DataRetentionInDays
            AbortIncompleteMultipartUpload:
              DaysAfterInitiation: 1

  OutputBucketPolicy:
    Type: AWS::S3::BucketPolicy
    Properties:
      Bucket: !Ref OutputBucket
      PolicyDocument:
        Version: "2012-10-17"
        Statement:
          - Sid: EnforceSSLOnly
            Effect: Deny
            Principal: '*'
            Action: 's3:*'
            Resource: 
              - !Sub "${OutputBucket.Arn}/*"
              - !Sub "${OutputBucket.Arn}"
            Condition:
              Bool:
                'aws:SecureTransport': false
                
  ReportingBucket:
    Type: AWS::S3::Bucket
    Condition: ShouldCreateReportingBucket
    DeletionPolicy: RetainExceptOnCreate
    Properties:
      CorsConfiguration:
        CorsRules:
          - AllowedHeaders:
              - "Content-Type"
              - "x-amz-content-sha256"
              - "x-amz-date"
              - "Authorization"
              - "x-amz-security-token"
            AllowedMethods:
              - PUT
              - POST
            AllowedOrigins:
              - !Sub "https://${CloudFrontDistribution.DomainName}"
              # For local development only
              - "http://localhost:3000"
            ExposedHeaders:
              - "ETag"
              - "x-amz-server-side-encryption"
            MaxAge: 3000
      BucketEncryption:
        ServerSideEncryptionConfiguration:
          - ServerSideEncryptionByDefault:
              SSEAlgorithm: aws:kms
              KMSMasterKeyID: !Ref CustomerManagedEncryptionKey
      PublicAccessBlockConfiguration:
        BlockPublicAcls: true
        BlockPublicPolicy: true
        IgnorePublicAcls: true
        RestrictPublicBuckets: true
      VersioningConfiguration:
        Status: Enabled
      LoggingConfiguration:
        DestinationBucketName: !Ref LoggingBucket
        LogFilePrefix: reporting-bucket-logs/
      LifecycleConfiguration:
        Rules:
          - Id: DeleteAfterNDays
            Status: Enabled
            ExpirationInDays: !Ref DataRetentionInDays
            AbortIncompleteMultipartUpload:
              DaysAfterInitiation: 1

  ReportingBucketPolicy:
    Type: AWS::S3::BucketPolicy
    Condition: ShouldCreateReportingBucket
    Properties:
      Bucket: !Ref ReportingBucket
      PolicyDocument:
        Version: "2012-10-17"
        Statement:
          - Sid: EnforceSSLOnly
            Effect: Deny
            Principal: '*'
            Action: 's3:*'
            Resource: 
              - !Sub "${ReportingBucket.Arn}/*"
              - !Sub "${ReportingBucket.Arn}"
            Condition:
              Bool:
                'aws:SecureTransport': false

  GetLowercase:
    Type: Custom::GetLowercase
    Properties:
      ServiceToken: !GetAtt GetDomainLambda.Arn
      InputString: !Ref AWS::StackName

  ReportingDatabase:
    Type: AWS::Glue::Database
    Properties:
      CatalogId: !Ref AWS::AccountId
      DatabaseInput:
        Name: !Sub "${GetLowercase.Lowercase}-reporting-db"
        Description: "Database for evaluation results"

  DocumentEvaluationsTable:
    Type: AWS::Glue::Table
    Properties:
      CatalogId: !Ref AWS::AccountId
      DatabaseName: !Ref ReportingDatabase
      TableInput:
        Name: "document_evaluations"
        Description: "Table for document-level evaluation metrics"
        TableType: "EXTERNAL_TABLE"
        Parameters:
          classification: "parquet"
          typeOfData: "file"
          projection.enabled: "true"
          projection.date.type: "date"
          projection.date.format: "yyyy-MM-dd"
          projection.date.range: "2024-01-01,2030-12-31"
          projection.date.interval: "1"
          projection.date.interval.unit: "DAYS"
          storage.location.template: !Sub
            - "s3://${Bucket}/evaluation_metrics/document_metrics/date=${date}/"
            - Bucket: !If
                - ShouldCreateReportingBucket
                - !Ref ReportingBucket
                - !Ref ReportingBucketName
              date: "${date}"
        StorageDescriptor:
          Location: !Sub 
            - "s3://${Bucket}/evaluation_metrics/document_metrics/"
            - Bucket: !If
                - ShouldCreateReportingBucket
                - !Ref ReportingBucket
                - !Ref ReportingBucketName
          InputFormat: "org.apache.hadoop.hive.ql.io.parquet.MapredParquetInputFormat"
          OutputFormat: "org.apache.hadoop.hive.ql.io.parquet.MapredParquetOutputFormat"
          SerdeInfo:
            SerializationLibrary: "org.apache.hadoop.hive.ql.io.parquet.serde.ParquetHiveSerDe"
          Columns:
            - Name: document_id
              Type: string
            - Name: input_key
              Type: string
            - Name: evaluation_date
              Type: timestamp
            - Name: accuracy
              Type: double
            - Name: precision
              Type: double
            - Name: recall
              Type: double
            - Name: f1_score
              Type: double
            - Name: false_alarm_rate
              Type: double
            - Name: false_discovery_rate
              Type: double
            - Name: execution_time
              Type: double
          Compressed: true
        PartitionKeys:
          - Name: date
            Type: string

  SectionEvaluationsTable:
    Type: AWS::Glue::Table
    Properties:
      CatalogId: !Ref AWS::AccountId
      DatabaseName: !Ref ReportingDatabase
      TableInput:
        Name: "section_evaluations"
        Description: "Table for section-level evaluation metrics"
        TableType: "EXTERNAL_TABLE"
        Parameters:
          classification: "parquet"
          typeOfData: "file"
          projection.enabled: "true"
          projection.date.type: "date"
          projection.date.format: "yyyy-MM-dd"
          projection.date.range: "2024-01-01,2030-12-31"
          projection.date.interval: "1"
          projection.date.interval.unit: "DAYS"
          storage.location.template: !Sub
            - "s3://${Bucket}/evaluation_metrics/section_metrics/date=${date}/"
            - Bucket: !If
                - ShouldCreateReportingBucket
                - !Ref ReportingBucket
                - !Ref ReportingBucketName
              date: "${date}"
        StorageDescriptor:
          Location: !Sub 
            - "s3://${Bucket}/evaluation_metrics/section_metrics/"
            - Bucket: !If
                - ShouldCreateReportingBucket
                - !Ref ReportingBucket
                - !Ref ReportingBucketName
          InputFormat: "org.apache.hadoop.hive.ql.io.parquet.MapredParquetInputFormat"
          OutputFormat: "org.apache.hadoop.hive.ql.io.parquet.MapredParquetOutputFormat"
          SerdeInfo:
            SerializationLibrary: "org.apache.hadoop.hive.ql.io.parquet.serde.ParquetHiveSerDe"
          Columns:
            - Name: document_id
              Type: string
            - Name: section_id
              Type: string
            - Name: section_type
              Type: string
            - Name: accuracy
              Type: double
            - Name: precision
              Type: double
            - Name: recall
              Type: double
            - Name: f1_score
              Type: double
            - Name: false_alarm_rate
              Type: double
            - Name: false_discovery_rate
              Type: double
            - Name: evaluation_date
              Type: timestamp
          Compressed: true
        PartitionKeys:
          - Name: date
            Type: string

  AttributeEvaluationsTable:
    Type: AWS::Glue::Table
    Properties:
      CatalogId: !Ref AWS::AccountId
      DatabaseName: !Ref ReportingDatabase
      TableInput:
        Name: "attribute_evaluations"
        Description: "Table for attribute-level evaluation metrics"
        TableType: "EXTERNAL_TABLE"
        Parameters:
          classification: "parquet"
          typeOfData: "file"
          projection.enabled: "true"
          projection.date.type: "date"
          projection.date.format: "yyyy-MM-dd"
          projection.date.range: "2024-01-01,2030-12-31"
          projection.date.interval: "1"
          projection.date.interval.unit: "DAYS"
          storage.location.template: !Sub
            - "s3://${Bucket}/evaluation_metrics/attribute_metrics/date=${date}/"
            - Bucket: !If
                - ShouldCreateReportingBucket
                - !Ref ReportingBucket
                - !Ref ReportingBucketName
              date: "${date}"
        StorageDescriptor:
          Location: !Sub 
            - "s3://${Bucket}/evaluation_metrics/attribute_metrics/"
            - Bucket: !If
                - ShouldCreateReportingBucket
                - !Ref ReportingBucket
                - !Ref ReportingBucketName
          InputFormat: "org.apache.hadoop.hive.ql.io.parquet.MapredParquetInputFormat"
          OutputFormat: "org.apache.hadoop.hive.ql.io.parquet.MapredParquetOutputFormat"
          SerdeInfo:
            SerializationLibrary: "org.apache.hadoop.hive.ql.io.parquet.serde.ParquetHiveSerDe"
          Columns:
            - Name: document_id
              Type: string
            - Name: section_id
              Type: string
            - Name: section_type
              Type: string
            - Name: attribute_name
              Type: string
            - Name: expected
              Type: string
            - Name: actual
              Type: string
            - Name: matched
              Type: boolean
            - Name: score
              Type: double
            - Name: reason
              Type: string
            - Name: evaluation_method
              Type: string
            - Name: confidence
              Type: string
            - Name: confidence_threshold
              Type: string
            - Name: evaluation_date
              Type: timestamp
          Compressed: true
        PartitionKeys:
          - Name: date
            Type: string


  MeteringTable:
    Type: AWS::Glue::Table
    Properties:
      CatalogId: !Ref AWS::AccountId
      DatabaseName: !Ref ReportingDatabase
      TableInput:
        Name: "metering"
        Description: "Table for document metering data"
        TableType: "EXTERNAL_TABLE"
        Parameters:
          classification: "parquet"
          typeOfData: "file"
          projection.enabled: "true"
          projection.date.type: "date"
          projection.date.format: "yyyy-MM-dd"
          projection.date.range: "2024-01-01,2030-12-31"
          projection.date.interval: "1"
          projection.date.interval.unit: "DAYS"
          storage.location.template: !Sub
            - "s3://${Bucket}/metering/date=${date}/"
            - Bucket: !If
                - ShouldCreateReportingBucket
                - !Ref ReportingBucket
                - !Ref ReportingBucketName
              date: "${date}"
        StorageDescriptor:
          Location: !Sub 
            - "s3://${Bucket}/metering/"
            - Bucket: !If
                - ShouldCreateReportingBucket
                - !Ref ReportingBucket
                - !Ref ReportingBucketName
          InputFormat: "org.apache.hadoop.hive.ql.io.parquet.MapredParquetInputFormat"
          OutputFormat: "org.apache.hadoop.hive.ql.io.parquet.MapredParquetOutputFormat"
          SerdeInfo:
            SerializationLibrary: "org.apache.hadoop.hive.ql.io.parquet.serde.ParquetHiveSerDe"
          Columns:
            - Name: document_id
              Type: string
            - Name: context
              Type: string
            - Name: service_api
              Type: string
            - Name: unit
              Type: string
            - Name: value
              Type: double
            - Name: number_of_pages
              Type: int
            - Name: unit_cost
              Type: double
            - Name: estimated_cost
              Type: double
            - Name: timestamp
              Type: timestamp
          Compressed: true
        PartitionKeys:
          - Name: date
            Type: string

  DocumentSectionsCrawlerSecurityConfigurationV2:
    Type: AWS::Glue::SecurityConfiguration
    Properties:
      Name: !Sub "${AWS::StackName}-document-sections-crawler-security-config-v2"
      EncryptionConfiguration:
        S3Encryptions:
          - S3EncryptionMode: SSE-KMS
            KmsKeyArn: !GetAtt CustomerManagedEncryptionKey.Arn

  DocumentSectionsCrawler:
    Type: AWS::Glue::Crawler
    Properties:
      Name: !Sub "${AWS::StackName}-document-sections-crawler"
      Description: "Crawler to discover document section tables in the reporting bucket with conservative schema handling"
      Role: !GetAtt DocumentSectionsCrawlerRole.Arn
      DatabaseName: !Ref ReportingDatabase
      CrawlerSecurityConfiguration: !Ref DocumentSectionsCrawlerSecurityConfigurationV2
      Targets:
        S3Targets:
          - Path: !Sub 
              - "s3://${Bucket}/document_sections/"
              - Bucket: !If
                  - ShouldCreateReportingBucket
                  - !Ref ReportingBucket
                  - !Ref ReportingBucketName
      SchemaChangePolicy:
        UpdateBehavior: "UPDATE_IN_DATABASE"
        DeleteBehavior: "LOG"
      TablePrefix: "document_sections_"
      Configuration: |
        {
          "Version": 1.0,
          "CrawlerOutput": {
            "Partitions": { "AddOrUpdateBehavior": "InheritFromTable" },
            "Tables": { "AddOrUpdateBehavior": "MergeNewColumns" }
          },
          "Grouping": { "TableLevelConfiguration": 3 },
          "CreatePartitionIndex": true
        }
      Schedule: !If
        - DocumentSectionsCrawlerScheduleEnabled
        - ScheduleExpression: !FindInMap [CrawlerScheduleMap, !Ref DocumentSectionsCrawlerFrequency, ScheduleExpression]
        - !Ref AWS::NoValue

  DocumentSectionsCrawlerRole:
    Type: AWS::IAM::Role
    Properties:
      AssumeRolePolicyDocument:
        Version: '2012-10-17'
        Statement:
          - Effect: Allow
            Principal:
              Service: glue.amazonaws.com
            Action: sts:AssumeRole
      ManagedPolicyArns:
        - arn:aws:iam::aws:policy/service-role/AWSGlueServiceRole
      PermissionsBoundary: !If [HasPermissionsBoundary, !Ref PermissionsBoundaryArn, !Ref AWS::NoValue]
      Policies:
        - PolicyName: DocumentSectionsCrawlerS3Access
          PolicyDocument:
            Version: '2012-10-17'
            Statement:
              - Effect: Allow
                Action:
                  - s3:GetObject
                  - s3:ListBucket
                Resource:
                  - !Sub 
                    - "arn:aws:s3:::${Bucket}"
                    - Bucket: !If
                        - ShouldCreateReportingBucket
                        - !Ref ReportingBucket
                        - !Ref ReportingBucketName
                  - !Sub 
                    - "arn:aws:s3:::${Bucket}/document_sections/*"
                    - Bucket: !If
                        - ShouldCreateReportingBucket
                        - !Ref ReportingBucket
                        - !Ref ReportingBucketName
              - Effect: Allow
                Action:
                  - kms:Decrypt
                  - kms:DescribeKey
                Resource: !GetAtt CustomerManagedEncryptionKey.Arn




  EvaluationBaselineBucket:
    Type: AWS::S3::Bucket
    Condition: ShouldCreateEvaluationBaselineBucket
    DeletionPolicy: RetainExceptOnCreate
    Properties:
      CorsConfiguration:
        CorsRules:
          - AllowedHeaders:
              - "Content-Type"
              - "x-amz-content-sha256"
              - "x-amz-date"
              - "Authorization"
              - "x-amz-security-token"
            AllowedMethods:
              - PUT
              - POST
            AllowedOrigins:
              - !Sub "https://${CloudFrontDistribution.DomainName}"
              # For local development only
              - "http://localhost:3000"
            ExposedHeaders:
              - "ETag"
              - "x-amz-server-side-encryption"
            MaxAge: 3000
      BucketEncryption:
        ServerSideEncryptionConfiguration:
          - ServerSideEncryptionByDefault:
              SSEAlgorithm: aws:kms
              KMSMasterKeyID: !Ref CustomerManagedEncryptionKey
      PublicAccessBlockConfiguration:
        BlockPublicAcls: true
        BlockPublicPolicy: true
        IgnorePublicAcls: true
        RestrictPublicBuckets: true
      VersioningConfiguration:
        Status: Enabled
      LoggingConfiguration:
        DestinationBucketName: !Ref LoggingBucket
        LogFilePrefix: output-bucket-logs/
      # No lifecycle policy - retain baseline data permanently

  EvaluationBaselineBucketPolicy:
    Type: AWS::S3::BucketPolicy
    Condition: ShouldCreateEvaluationBaselineBucket
    Properties:
      Bucket: !Ref EvaluationBaselineBucket
      PolicyDocument:
        Version: "2012-10-17"
        Statement:
          - Sid: EnforceSSLOnly
            Effect: Deny
            Principal: '*'
            Action: 's3:*'
            Resource: 
              - !Sub "${EvaluationBaselineBucket.Arn}/*"
              - !Sub "${EvaluationBaselineBucket.Arn}"
            Condition:
              Bool:
                'aws:SecureTransport': false

  WebUIBucket:
    Type: AWS::S3::Bucket
    DeletionPolicy: RetainExceptOnCreate 
    Properties:
      AccessControl: Private
      BucketEncryption:
        ServerSideEncryptionConfiguration:
          - ServerSideEncryptionByDefault:
              SSEAlgorithm: AES256
      PublicAccessBlockConfiguration:
        BlockPublicAcls: true
        BlockPublicPolicy: true
        IgnorePublicAcls: true
        RestrictPublicBuckets: true
      VersioningConfiguration:
        Status: Enabled
      WebsiteConfiguration:
        IndexDocument: index.html
        ErrorDocument: index.html
      LoggingConfiguration:
        DestinationBucketName: !Ref LoggingBucket
        LogFilePrefix: webapp-bucket-logs/

  WebUIBucketPolicy:
    Type: AWS::S3::BucketPolicy
    Properties:
      Bucket: !Ref WebUIBucket
      PolicyDocument:
        Version: 2012-10-17
        Statement:
          - Effect: Allow
            Principal:
              CanonicalUser: !GetAtt CloudFrontOriginAccessIdentity.S3CanonicalUserId
            Action: s3:GetObject
            Resource: !Sub "${WebUIBucket.Arn}/*"
          - Effect: "Deny"
            Action:
              - "s3:*"
            Principal: "*"
            Resource:
              - !GetAtt WebUIBucket.Arn
              - !Sub "${WebUIBucket.Arn}/*"
            Condition:
              Bool:
                "aws:SecureTransport": false

  ##########################################################################
  # DynamoDB table for process tracking
  ##########################################################################

  TrackingTable:
    Type: AWS::DynamoDB::Table
    Properties:
      PointInTimeRecoverySpecification:
        PointInTimeRecoveryEnabled: true
      BillingMode: PAY_PER_REQUEST
      AttributeDefinitions:
        - AttributeName: PK
          AttributeType: S
        - AttributeName: SK
          AttributeType: S
      KeySchema:
        - AttributeName: PK
          KeyType: HASH
        - AttributeName: SK
          KeyType: RANGE
      TimeToLiveSpecification:
        AttributeName: ExpiresAfter
        Enabled: true
      SSESpecification:
        SSEEnabled: true
        SSEType: KMS
        KMSMasterKeyId: !Ref CustomerManagedEncryptionKey

  ##############################################################################
  # DynamoDB table and initialization function for workflow concurrency counter
  ##############################################################################

  ConcurrencyTable:
    Type: AWS::DynamoDB::Table
    Metadata:
      cfn_nag:
        rules_to_suppress:
          - id: W78
            reason: "Point-in-time recovery not required for concurrency tracking table as data is transient"
    # checkov:skip=CKV_AWS_28: "Point-in-time recovery not required for concurrency tracking table as data is transient"
    Properties:
      BillingMode: PAY_PER_REQUEST
      AttributeDefinitions:
        - AttributeName: counter_id
          AttributeType: S
      KeySchema:
        - AttributeName: counter_id
          KeyType: HASH
      SSESpecification:
        SSEEnabled: true
        SSEType: KMS
        KMSMasterKeyId: !Ref CustomerManagedEncryptionKey

  InitializeConcurrencyTableLambda:
    Type: AWS::Serverless::Function
    Metadata:
      cfn_nag:
        rules_to_suppress:
          - id: W89
            reason: "Function does not require VPC access as it only interacts with AWS services via APIs"
          - id: W92
            reason: "Function does not require reserved concurrency as it scales based on demand"
    # checkov:skip=CKV_AWS_116: "DLQ not required for Cfn Custom Resource function"
    # checkov:skip=CKV_AWS_117: "Function does not require VPC access as it only interacts with AWS services via APIs"
    # checkov:skip=CKV_AWS_115: "Function does not require reserved concurrency as it scales based on demand"
    # checkov:skip=CKV_AWS_173: "Environment variables do not contain sensitive data - only configuration values like feature flags and non-sensitive settings"
    Properties:
      PermissionsBoundary: !If [HasPermissionsBoundary, !Ref PermissionsBoundaryArn, !Ref AWS::NoValue]
      Handler: index.handler
      Runtime: python3.12
      Timeout: 30
      CodeUri: src/lambda/initialize_counter
      Environment:
        Variables:
          LOG_LEVEL: !Ref LogLevel
          CONCURRENCY_TABLE: !Ref ConcurrencyTable
      Policies:
        - DynamoDBCrudPolicy:
            TableName: !Ref ConcurrencyTable
        - Statement:
            - Effect: Allow
              Action:
                - kms:Encrypt
                - kms:Decrypt
                - kms:ReEncrypt*
                - kms:GenerateDataKey*
                - kms:DescribeKey
              Resource: !GetAtt CustomerManagedEncryptionKey.Arn

  InitializeConcurrencyTableCustomResource:
    Type: AWS::CloudFormation::CustomResource
    Properties:
      ServiceToken: !GetAtt InitializeConcurrencyTableLambda.Arn
      TableName: !Ref ConcurrencyTable

  ##########################################################################
  # Configuration table, for pattern specific prompts and config
  ##########################################################################

   # Valid values for 'Configuration' (PK) are Schema, Default, Custom
   # Schema, and Default are set by pattern templates during stack deploy/update
   # Custom is left for user to define during stack deploy/update

  ConfigurationTable:
    Type: AWS::DynamoDB::Table
    Properties:
      PointInTimeRecoverySpecification:
        PointInTimeRecoveryEnabled: true
      BillingMode: PAY_PER_REQUEST
      KeySchema:
        - AttributeName: Configuration 
          KeyType: HASH
      AttributeDefinitions:
        - AttributeName: Configuration
          AttributeType: S
      SSESpecification:
        SSEEnabled: true
        SSEType: KMS
        KMSMasterKeyId: !Ref CustomerManagedEncryptionKey

  UpdateConfigurationFunction:
    Type: AWS::Serverless::Function
    Metadata:
      cfn_nag:
        rules_to_suppress:
          - id: W89
            reason: "Function does not require VPC access as it only interacts with AWS services via APIs"
          - id: W92
            reason: "Function does not require reserved concurrency as it scales based on demand"
    # checkov:skip=CKV_AWS_117: "Function does not require VPC access as it only interacts with AWS services via APIs"
    # checkov:skip=CKV_AWS_115: "Function does not require reserved concurrency as it scales based on demand"
    # checkov:skip=CKV_AWS_116: "DLQ not required for Custom Resource function"
    # checkov:skip=CKV_AWS_173: "Environment variables do not contain sensitive data - only configuration values like feature flags and non-sensitive settings"
    Properties:
      PermissionsBoundary: !If [HasPermissionsBoundary, !Ref PermissionsBoundaryArn, !Ref AWS::NoValue]
      Handler: index.handler
      Runtime: python3.12
      Timeout: 30
      CodeUri: src/lambda/update_configuration
      Environment:
        Variables:
          LOG_LEVEL: !Ref LogLevel
          CONFIGURATION_TABLE_NAME:
            Ref: ConfigurationTable
      LoggingConfig:
        LogGroup: !Ref UpdateConfigurationFunctionLogGroup
      Policies:
        - DynamoDBCrudPolicy:
            TableName: !Ref ConfigurationTable
        - Statement:
          - Effect: Allow
            Action:
              - kms:Encrypt
              - kms:Decrypt
              - kms:ReEncrypt*
              - kms:GenerateDataKey*
              - kms:DescribeKey
            Resource: !GetAtt CustomerManagedEncryptionKey.Arn
          - Effect: Allow
            Action:
              - "s3:GetObject"
              - "s3:ListBucket"
            Resource:
              - !Sub "arn:aws:s3:::<ARTIFACT_BUCKET_TOKEN>"
              - !Sub "arn:aws:s3:::<ARTIFACT_BUCKET_TOKEN>/<ARTIFACT_PREFIX_TOKEN>/*"
              - !Sub "arn:aws:s3:::${ConfigurationBucket}"
              - !Sub "arn:aws:s3:::${ConfigurationBucket}/*"
          # Allow reading user-supplied config file only if CustomConfigPath is specified
          - !If
            - HasCustomConfigPath
            - Effect: Allow
              Action:
                - "s3:GetObject"
              Resource: !Sub
                - "arn:aws:s3:::${Path}"
                - Path: !Select [1, !Split ["s3://", !Ref CustomConfigPath]]
            - !Ref AWS::NoValue
          # Allow listing the specific bucket containing the custom config file
          - !If
            - HasCustomConfigPath
            - Effect: Allow
              Action:
                - "s3:ListBucket"
              Resource: !Sub
                - "arn:aws:s3:::${BucketName}"
                - BucketName: !Select [0, !Split ["/", !Select [1, !Split ["s3://", !Ref CustomConfigPath]]]]
            - !Ref AWS::NoValue

  UpdateConfigurationFunctionLogGroup:
    Type: AWS::Logs::LogGroup
    Properties:
      KmsKeyId: !GetAtt CustomerManagedEncryptionKey.Arn
      RetentionInDays: !Ref LogRetentionDays

  # Pattern stacks can update the Configuration table with a CustomResource, using the 
  # UpdateConfigurationFunctionArn parameter passed to them. See examples in provided 
  # pattern templates.


  ##########################################################################
  # SSM Parameter for application settings  
  ##########################################################################

  # Initialise SettingsParameter as empty (so it never gets replaced)
  # and use Custom Resource UpdateSettingsFunction to add/update values
  SettingsParameter:
    DependsOn:
      - IsStacknameLengthOK
    Type: AWS::SSM::Parameter
    Properties:
      Type: String
      Name: !Sub "${AWS::StackName}-Settings"
      Value: "{}"

  UpdateSettingsFunction:
    DependsOn:
      - IsStacknameLengthOK
    Type: AWS::Serverless::Function
    Metadata:
      cfn_nag:
        rules_to_suppress:
          - id: W89
            reason: "Function does not require VPC access as it only interacts with AWS services via APIs"
          - id: W92
            reason: "Function does not require reserved concurrency as it scales based on demand"
    # checkov:skip=CKV_AWS_117: "Function does not require VPC access as it only interacts with AWS services via APIs"
    # checkov:skip=CKV_AWS_115: "Function does not require reserved concurrency as it scales based on demand"
    # checkov:skip=CKV_AWS_116: "DLQ not required for Custom Resource function"
    Properties:
      PermissionsBoundary: !If [HasPermissionsBoundary, !Ref PermissionsBoundaryArn, !Ref AWS::NoValue]
      Handler: index.handler
      Runtime: python3.12
      Timeout: 30
      CodeUri: src/lambda/update_settings
      LoggingConfig:
        LogGroup: !Ref UpdateSettingsFunctionLogGroup
      Policies:
        - Statement:
          - Effect: Allow
            Action:
              - ssm:GetParameter
              - ssm:PutParameter
            Resource:
              - !Sub "arn:aws:ssm:${AWS::Region}:${AWS::AccountId}:parameter/${SettingsParameter}"

  UpdateSettingsFunctionLogGroup:
    Type: AWS::Logs::LogGroup
    Properties:
      KmsKeyId: !GetAtt CustomerManagedEncryptionKey.Arn
      RetentionInDays: !Ref LogRetentionDays

  UpdateSettingsValues:
    Type: AWS::CloudFormation::CustomResource
    Properties:
      ServiceToken: !GetAtt UpdateSettingsFunction.Arn
      SettingsName: !Ref SettingsParameter
      SettingsKeyValuePairs:
        StackName: !Sub "${AWS::StackName}"
        Version: <VERSION>
        BuildDateTime: <BUILD_DATE_TIME>
        IDPPattern: !Ref IDPPattern
        InputBucket: !Ref InputBucket
        ConfigurationBucket: !Ref ConfigurationBucket
        OutputBucket: !Ref OutputBucket
        ReportingBucket: !If
          - ShouldCreateReportingBucket
          - !Ref ReportingBucket
          - !Ref ReportingBucketName
        EvaluationBaselineBucket: 
          !If
            - ShouldCreateEvaluationBaselineBucket
            - !Ref EvaluationBaselineBucket
            - !Ref EvaluationBaselineBucketName
        ShouldUseDocumentKnowledgeBase: !If
          - ShouldUseDocumentKnowledgeBase
          - True
          - False
    UpdateReplacePolicy: Delete
    DeletionPolicy: Delete


  ##########################################################################
  # SQS Queue for queueing pending documents in order 
  ##########################################################################

  DocumentQueueDLQ:
    Type: AWS::SQS::Queue
    Properties:
      KmsMasterKeyId: !Ref CustomerManagedEncryptionKey
      VisibilityTimeout: 30
      MessageRetentionPeriod: 345600 # 4 days

  DocumentQueueDLQPolicy:
    Type: AWS::SQS::QueuePolicy
    Properties:
      Queues:
        - !Ref DocumentQueueDLQ
      PolicyDocument:
        Version: "2012-10-17"
        Statement:
          - Sid: EnforceSSLOnly
            Effect: Deny
            Principal: '*'
            Action: 'sqs:*'
            Resource: !GetAtt DocumentQueueDLQ.Arn
            Condition:
              Bool:
                'aws:SecureTransport': false

  DocumentQueue:
    Type: AWS::SQS::Queue
    Properties:
      KmsMasterKeyId: !Ref CustomerManagedEncryptionKey
      VisibilityTimeout: 30
      MessageRetentionPeriod: 86400 # 1 day
      RedrivePolicy:
        maxReceiveCount: 1000 # should retry up to 8hrs (1000 * 30 sec visibility) before moving to DLQ
        deadLetterTargetArn: !GetAtt DocumentQueueDLQ.Arn

  DocumentQueuePolicy:
    Type: AWS::SQS::QueuePolicy
    Properties:
      Queues:
        - !Ref DocumentQueue
      PolicyDocument:
        Version: "2012-10-17"
        Statement:
          - Sid: EnforceSSLOnly
            Effect: Deny
            Principal: '*'
            Action: 'sqs:*'
            Resource: !GetAtt DocumentQueue.Arn
            Condition:
              Bool:
                'aws:SecureTransport': false

  ##########################################################################
  # Event triggered Lambdas to publish and consume from the queue  
  ##########################################################################

  QueueSenderDLQ:
    Type: AWS::SQS::Queue
    Properties:
      KmsMasterKeyId: !Ref CustomerManagedEncryptionKey
      VisibilityTimeout: 30
      MessageRetentionPeriod: 345600 # 4 days

  QueueSenderDLQPolicy:
    Type: AWS::SQS::QueuePolicy
    Properties:
      Queues:
        - !Ref QueueSenderDLQ
      PolicyDocument:
        Version: "2012-10-17"
        Statement:
          - Sid: EnforceSSLOnly
            Effect: Deny
            Principal: '*'
            Action: 'sqs:*'
            Resource: !GetAtt QueueSenderDLQ.Arn
            Condition:
              Bool:
                'aws:SecureTransport': false

  QueueSender:
    Type: AWS::Serverless::Function
    Metadata:
      cfn_nag:
        rules_to_suppress:
          - id: W89
            reason: "Function does not require VPC access as it only interacts with AWS services via APIs"
          - id: W92
            reason: "Function does not require reserved concurrency as it scales based on demand"
    # checkov:skip=CKV_AWS_117: "Function does not require VPC access as it only interacts with AWS services via APIs"
    # checkov:skip=CKV_AWS_115: "Function does not require reserved concurrency as it scales based on demand"
    # checkov:skip=CKV_AWS_173: "Environment variables do not contain sensitive data - only configuration values like feature flags and non-sensitive settings"
    Properties:
      PermissionsBoundary: !If [HasPermissionsBoundary, !Ref PermissionsBoundaryArn, !Ref AWS::NoValue]
      CodeUri: src/lambda/queue_sender/
      Handler: index.handler
      Runtime: python3.12
      Timeout: 30
      DeadLetterQueue:
        Type: SQS
        TargetArn: !GetAtt QueueSenderDLQ.Arn
      LoggingConfig:
        LogGroup: !Ref QueueSenderLogGroup
      Environment:
        Variables:
          LOG_LEVEL: !Ref LogLevel
          QUEUE_URL: !Ref DocumentQueue
          APPSYNC_API_URL: !GetAtt GraphQLApi.GraphQLUrl
          DATA_RETENTION_IN_DAYS: !Ref DataRetentionInDays
          OUTPUT_BUCKET: !Ref OutputBucket
      Policies:
        - SQSSendMessagePolicy:
            QueueName: !GetAtt DocumentQueue.QueueName
        - Statement:
            - Effect: Allow
              Action:
                - appsync:GraphQL
              Resource:
                - !Sub "${GraphQLApi.Arn}/types/Mutation/*"
            - Effect: Allow
              Action:
                - kms:Encrypt
                - kms:Decrypt
                - kms:ReEncrypt*
                - kms:GenerateDataKey*
                - kms:DescribeKey
              Resource: !GetAtt CustomerManagedEncryptionKey.Arn
      Events:
        S3Event:
          Type: CloudWatchEvent
          Properties:
            Pattern:
              source:
                - aws.s3
              detail-type:
                - "Object Created"
              detail:
                bucket:
                  name:
                    - !Ref InputBucket

  QueueSenderLogGroup:
    Type: AWS::Logs::LogGroup
    Properties:
      KmsKeyId: !GetAtt CustomerManagedEncryptionKey.Arn
      RetentionInDays: !Ref LogRetentionDays

  QueueProcessor:
    Type: AWS::Serverless::Function
    Metadata:
      cfn_nag:
        rules_to_suppress:
          - id: W89
            reason: "Function does not require VPC access as it only interacts with AWS services via APIs"
          - id: W92
            reason: "Function does not require reserved concurrency as it scales based on demand"
    # checkov:skip=CKV_AWS_115: "Function does not require reserved concurrency as it scales based on demand"
    # checkov:skip=CKV_AWS_116: "DLQ not required for these functions as they are either idempotent or have error handling"
    # checkov:skip=CKV_AWS_117: "Function does not require VPC access as it only interacts with AWS services via APIs"
    # checkov:skip=CKV_AWS_173: "Environment variables do not contain sensitive data - only configuration values like feature flags and non-sensitive settings"
    Properties:
      PermissionsBoundary: !If [HasPermissionsBoundary, !Ref PermissionsBoundaryArn, !Ref AWS::NoValue]
      CodeUri: src/lambda/queue_processor/
      Handler: index.handler
      Runtime: python3.12
      Timeout: 30
      LoggingConfig:
        LogGroup: !Ref QueueProcessorLogGroup
      Environment:
        Variables:
          LOG_LEVEL: !Ref LogLevel
          STATE_MACHINE_ARN: !If
            - IsPattern3
            - !GetAtt PATTERN3STACK.Outputs.StateMachineArn
            - !If
              - IsPattern2
              - !GetAtt PATTERN2STACK.Outputs.StateMachineArn
              - !GetAtt PATTERN1STACK.Outputs.StateMachineArn
          APPSYNC_API_URL: !GetAtt GraphQLApi.GraphQLUrl
          CONCURRENCY_TABLE: !Ref ConcurrencyTable
          MAX_CONCURRENT: !Ref MaxConcurrentWorkflows
      Policies:
        - SQSPollerPolicy:
            QueueName: !GetAtt DocumentQueue.QueueName
        - StepFunctionsExecutionPolicy:
            StateMachineName: !If
              - IsPattern3
              - !GetAtt PATTERN3STACK.Outputs.StateMachineName
              - !If
                - IsPattern2
                - !GetAtt PATTERN2STACK.Outputs.StateMachineName
                - !GetAtt PATTERN1STACK.Outputs.StateMachineName
        - DynamoDBCrudPolicy:
            TableName: !Ref TrackingTable
        - DynamoDBCrudPolicy:
            TableName: !Ref ConcurrencyTable
        - Statement:
            - Effect: Allow
              Action:
                - appsync:GraphQL
              Resource:
                - !Sub "${GraphQLApi.Arn}/types/Mutation/*"
            - Effect: Allow
              Action:
                - kms:Encrypt
                - kms:Decrypt
                - kms:ReEncrypt*
                - kms:GenerateDataKey*
                - kms:DescribeKey
              Resource: !GetAtt CustomerManagedEncryptionKey.Arn
      Events:
        SQSEvent:
          Type: SQS
          Properties:
            Queue: !GetAtt DocumentQueue.Arn
            BatchSize: 50 # Process up to 50 messages at once
            # Per https://docs.aws.amazon.com/lambda/latest/dg/with-sqs.html
            # If you're using a batch window and your SQS queue contains very low traffic, 
            # Lambda might wait for up to 20 seconds before invoking your function. 
            # This is true even if you set a batch window lower than 20 seconds.
            MaximumBatchingWindowInSeconds: 1  # Minimize delay (see above caveat)
            FunctionResponseTypes:
              - ReportBatchItemFailures

  QueueProcessorLogGroup:
    Type: AWS::Logs::LogGroup
    Properties:
      KmsKeyId: !GetAtt CustomerManagedEncryptionKey.Arn
      RetentionInDays: !Ref LogRetentionDays

  ##########################################################################
  # Event triggered Lambda for statemachine workflow tracking updates  
  ##########################################################################

  WorkflowTrackerDLQ:
    Type: AWS::SQS::Queue
    Properties:
      KmsMasterKeyId: !Ref CustomerManagedEncryptionKey
      VisibilityTimeout: 30
      MessageRetentionPeriod: 345600 # 4 days

  WorkflowTrackerDLQPolicy:
    Type: AWS::SQS::QueuePolicy
    Properties:
      Queues:
        - !Ref WorkflowTrackerDLQ
      PolicyDocument:
        Version: "2012-10-17"
        Statement:
          - Sid: EnforceSSLOnly
            Effect: Deny
            Principal: '*'
            Action: 'sqs:*'
            Resource: !GetAtt WorkflowTrackerDLQ.Arn
            Condition:
              Bool:
                'aws:SecureTransport': false

  WorkflowTracker:
    Type: AWS::Serverless::Function
    Metadata:
      cfn_nag:
        rules_to_suppress:
          - id: W11
            reason: "Role requires * resource access for CloudWatch Metrics and Logs"
          - id: W89
            reason: "Function does not require VPC access as it only interacts with AWS services via APIs"
          - id: W92
            reason: "Function does not require reserved concurrency as it scales based on demand"
    # checkov:skip=CKV_AWS_117: "Function does not require VPC access as it only interacts with AWS services via APIs"
    # checkov:skip=CKV_AWS_115: "Function does not require reserved concurrency as it scales based on demand"
    # checkov:skip=CKV_AWS_173: "Environment variables do not contain sensitive data - only configuration values like feature flags and non-sensitive settings"
    Properties:
      PermissionsBoundary: !If [HasPermissionsBoundary, !Ref PermissionsBoundaryArn, !Ref AWS::NoValue]
      CodeUri: src/lambda/workflow_tracker/
      Handler: index.handler
      Runtime: python3.12
      Timeout: 30
      DeadLetterQueue:
        Type: SQS
        TargetArn: !GetAtt WorkflowTrackerDLQ.Arn
      LoggingConfig:
        LogGroup: !Ref WorkflowTrackerLogGroup
      Environment:
        Variables:
          LOG_LEVEL: !Ref LogLevel
          CONCURRENCY_TABLE: !Ref ConcurrencyTable
          METRIC_NAMESPACE: !Ref AWS::StackName
          APPSYNC_API_URL: !GetAtt GraphQLApi.GraphQLUrl
          OUTPUT_BUCKET: !Ref OutputBucket
          REPORTING_BUCKET: !If [ShouldCreateReportingBucket, !Ref ReportingBucket, !Ref ReportingBucketName]
          SAVE_REPORTING_FUNCTION_NAME: !Ref SaveReportingDataFunction
          WORKING_BUCKET: !Ref WorkingBucket
      Policies:
        - DynamoDBCrudPolicy:
            TableName: !Ref TrackingTable
        - DynamoDBCrudPolicy:
            TableName: !Ref ConcurrencyTable
        - S3CrudPolicy:
            BucketName: !Ref WorkingBucket
        - Statement:
            - Effect: Allow
              Action:
                - cloudwatch:PutMetricData
              Resource: "*"
            - Effect: Allow
              Action:
                - lambda:InvokeFunction
              Resource: !GetAtt SaveReportingDataFunction.Arn
            - Effect: Allow
              Action:
                - appsync:GraphQL
              Resource:
                - !Sub "${GraphQLApi.Arn}/types/Mutation/*"
            - Effect: Allow
              Action:
                - kms:Encrypt
                - kms:Decrypt
                - kms:ReEncrypt*
                - kms:GenerateDataKey*
                - kms:DescribeKey
              Resource: !GetAtt CustomerManagedEncryptionKey.Arn

  WorkflowTrackerLogGroup:
    Type: AWS::Logs::LogGroup
    Properties:
      KmsKeyId: !GetAtt CustomerManagedEncryptionKey.Arn
      RetentionInDays: !Ref LogRetentionDays

  WorkflowStateChangeRule:
    Type: AWS::Events::Rule
    Properties:
      EventPattern:
        source:
          - aws.states
        detail-type:
          - Step Functions Execution Status Change
        detail:
          stateMachineArn:
            - !If
              - IsPattern3
              - !GetAtt PATTERN3STACK.Outputs.StateMachineArn
              - !If
                - IsPattern2
                - !GetAtt PATTERN2STACK.Outputs.StateMachineArn
                - !GetAtt PATTERN1STACK.Outputs.StateMachineArn
          status:
            - FAILED
            - TIMED_OUT
            - ABORTED
            - SUCCEEDED
      State: ENABLED
      Targets:
        - Arn: !GetAtt WorkflowTracker.Arn
          Id: TrackWorkflowCompletion
          RetryPolicy:
            MaximumRetryAttempts: 3

  WorkflowTrackerPermission:
    Type: AWS::Lambda::Permission
    Properties:
      Action: lambda:InvokeFunction
      FunctionName: !Ref WorkflowTracker
      Principal: events.amazonaws.com
      SourceArn: !GetAtt WorkflowStateChangeRule.Arn

  ##########################################################################
  # Step Functions Subscription Publisher
  ##########################################################################
  StepFunctionSubscriptionPublisher:
    Type: AWS::Serverless::Function
    Metadata:
      cfn_nag:
        rules_to_suppress:
          - id: W89
            reason: "Function does not require VPC access as it only interacts with AWS services via APIs"
          - id: W92
            reason: "Function does not require reserved concurrency as it scales based on demand"
          - id: W12
            reason: "Lambda requires CloudWatch logs permissions"
    # checkov:skip=CKV_AWS_116: "DLQ not required for subscription publisher function"
    # checkov:skip=CKV_AWS_117: "Function does not require VPC access as it only interacts with AWS services via APIs"
    # checkov:skip=CKV_AWS_115: "Function does not require reserved concurrency as it scales based on demand"
    # checkov:skip=CKV_AWS_173: "Environment variables do not contain sensitive data - only configuration values like feature flags and non-sensitive settings"
    Properties:
      PermissionsBoundary: !If [HasPermissionsBoundary, !Ref PermissionsBoundaryArn, !Ref AWS::NoValue]
      CodeUri: src/lambda/stepfunction_subscription_publisher/
      Handler: index.handler
      Runtime: python3.12
      Architectures:
        - x86_64
      MemorySize: 256
      Timeout: 30
      LoggingConfig:
        LogGroup: !Ref StepFunctionSubscriptionPublisherLogGroup
      Environment:
        Variables:
          APPSYNC_API_URL: !GetAtt GraphQLApi.GraphQLUrl
          LOG_LEVEL: !Ref LogLevel
      Policies:
        - Statement:
            - Effect: Allow
              Action:
                - states:DescribeExecution
                - states:GetExecutionHistory
              Resource: 
                - !Sub
                  - "arn:aws:states:${AWS::Region}:${AWS::AccountId}:execution:${StateMachineName}*"
                  - StateMachineName: !If
                    - IsPattern3
                    - !GetAtt PATTERN3STACK.Outputs.StateMachineName
                    - !If
                      - IsPattern2
                      - !GetAtt PATTERN2STACK.Outputs.StateMachineName
                      - !GetAtt PATTERN1STACK.Outputs.StateMachineName
            - Effect: Allow
              Action:
                - appsync:GraphQL
              Resource:
                - !Sub "${GraphQLApi.Arn}/types/Subscription/*"
                - !Sub "${GraphQLApi.Arn}/types/Mutation/*"
            - Effect: Allow
              Action:
                - kms:Encrypt
                - kms:Decrypt
                - kms:ReEncrypt*
                - kms:GenerateDataKey*
                - kms:DescribeKey
              Resource: !GetAtt CustomerManagedEncryptionKey.Arn

  StepFunctionSubscriptionPublisherLogGroup:
    Type: AWS::Logs::LogGroup
    Properties:
      KmsKeyId: !GetAtt CustomerManagedEncryptionKey.Arn
      RetentionInDays: !Ref LogRetentionDays

  StepFunctionSubscriptionRule:
    Type: AWS::Events::Rule
    Properties:
      EventPattern:
        source:
          - aws.states
        detail-type:
          - Step Functions Execution Status Change
        detail:
          stateMachineArn:
            - !If
              - IsPattern3
              - !GetAtt PATTERN3STACK.Outputs.StateMachineArn
              - !If
                - IsPattern2
                - !GetAtt PATTERN2STACK.Outputs.StateMachineArn
                - !GetAtt PATTERN1STACK.Outputs.StateMachineArn
          status:
            - RUNNING
            - SUCCEEDED
            - FAILED
            - TIMED_OUT
            - ABORTED
      Targets:
        - Arn: !GetAtt StepFunctionSubscriptionPublisher.Arn
          Id: "StepFunctionSubscriptionPublisher"
          RetryPolicy:
            MaximumRetryAttempts: 3

  StepFunctionSubscriptionPublisherPermission:
    Type: AWS::Lambda::Permission
    Properties:
      Action: lambda:InvokeFunction
      FunctionName: !Ref StepFunctionSubscriptionPublisher
      Principal: events.amazonaws.com
      SourceArn: !GetAtt StepFunctionSubscriptionRule.Arn

  ##########################################################################
  # Optional Post Processing Lambda Hook
  ##########################################################################
  PostProcessingLambdaHookRule:
    Type: AWS::Events::Rule
    Condition: ShouldEnablePostProcessingLambdaHook
    Properties:
      EventPattern:
        source:
          - aws.states
        detail-type:
          - Step Functions Execution Status Change
        detail:
          stateMachineArn:
            - !If
              - IsPattern3
              - !GetAtt PATTERN3STACK.Outputs.StateMachineArn
              - !If
                - IsPattern2
                - !GetAtt PATTERN2STACK.Outputs.StateMachineArn
                - !GetAtt PATTERN1STACK.Outputs.StateMachineArn
          status:
            - SUCCEEDED
      State: ENABLED
      Targets:
        - Arn: !Ref PostProcessingLambdaHookFunctionArn
          Id: PostProcessingLambdaHookFunction
          RetryPolicy:
            MaximumRetryAttempts: 3

  PostProcessingLambdaHookPermission:
    Type: AWS::Lambda::Permission
    Condition: ShouldEnablePostProcessingLambdaHook
    Properties:
      Action: lambda:InvokeFunction
      FunctionName: !Ref PostProcessingLambdaHookFunctionArn
      Principal: events.amazonaws.com
      SourceArn: !GetAtt PostProcessingLambdaHookRule.Arn

  ##########################################################################
  # SaveReportingDataFunction Lambda, writes to ReportingBucket
  ##########################################################################

  SaveReportingDataFunction:
    Type: AWS::Serverless::Function
    Metadata:
      cfn_nag:
        rules_to_suppress:
          - id: W11
            reason: "Role requires * resource access for CloudWatch Metrics and Logs"
          - id: W89
            reason: "Function does not require VPC access as it only interacts with AWS services via APIs"
          - id: W92
            reason: "Function does not require reserved concurrency as it scales based on demand"
    # checkov:skip=CKV_AWS_117: "Function does not require VPC access as it only interacts with AWS services via APIs"
    # checkov:skip=CKV_AWS_115: "Function does not require reserved concurrency as it scales based on demand"
    # checkov:skip=CKV_AWS_173: "Environment variables do not contain sensitive data - only configuration values like feature flags and non-sensitive settings"
    # checkov:skip=CKV_AWS_116: "DLQ not required for this functions as it is called sychronously"
    Properties:
      PermissionsBoundary: !If [HasPermissionsBoundary, !Ref PermissionsBoundaryArn, !Ref AWS::NoValue]
      CodeUri: src/lambda/save_reporting_data/
      Handler: index.handler
      Runtime: python3.12
      Timeout: 300
      MemorySize: 1024
      LoggingConfig:
        LogGroup: !Ref SaveReportingDataFunctionLogGroup
      Policies:
        - S3CrudPolicy:
            BucketName: !If
              - ShouldCreateReportingBucket
              - !Ref ReportingBucket
              - !Ref ReportingBucketName
        - S3ReadPolicy:
            BucketName: !Ref OutputBucket
        - DynamoDBReadPolicy:
            TableName: !Ref ConfigurationTable
        - Statement:
            - Effect: Allow
              Action:
                - cloudwatch:PutMetricData
              Resource: "*"
            - Effect: Allow
              Action:
                - kms:Encrypt
                - kms:Decrypt
                - kms:ReEncrypt*
                - kms:GenerateDataKey*
                - kms:DescribeKey
              Resource: !GetAtt CustomerManagedEncryptionKey.Arn
            - Effect: Allow
              Action:
                - glue:CreateTable
                - glue:GetTable
                - glue:UpdateTable
                - glue:GetDatabase
              Resource:
                - !Sub "arn:aws:glue:${AWS::Region}:${AWS::AccountId}:catalog"
                - !Sub "arn:aws:glue:${AWS::Region}:${AWS::AccountId}:database/${GetLowercase.Lowercase}-reporting-db"
                - !Sub "arn:aws:glue:${AWS::Region}:${AWS::AccountId}:table/${GetLowercase.Lowercase}-reporting-db/document_sections_*"
                - !Sub "arn:aws:glue:${AWS::Region}:${AWS::AccountId}:table/${GetLowercase.Lowercase}-reporting-db/metering"
      Environment:
        Variables:
          LOG_LEVEL: !Ref LogLevel
          METRIC_NAMESPACE: !Ref AWS::StackName
          STACK_NAME: !Ref AWS::StackName
          CONFIGURATION_TABLE_NAME: !Ref ConfigurationTable

  SaveReportingDataFunctionLogGroup:
    Type: AWS::Logs::LogGroup
    Properties:
      KmsKeyId: !GetAtt CustomerManagedEncryptionKey.Arn
      RetentionInDays: !Ref LogRetentionDays

  ##########################################################################
  # Evaluation Lambda, optionally triggered on completion of workflow
  ##########################################################################

  EvaluationFunctionDLQ:
    Type: AWS::SQS::Queue
    Properties:
      KmsMasterKeyId: !Ref CustomerManagedEncryptionKey
      VisibilityTimeout: 30
      MessageRetentionPeriod: 345600 # 4 days

  EvaluationFunction:
    Type: AWS::Serverless::Function
    Metadata:
      cfn_nag:
        rules_to_suppress:
          - id: W11
            reason: "Role requires * resource access for CloudWatch Metrics and Logs"
          - id: W89
            reason: "Function does not require VPC access as it only interacts with AWS services via APIs"
          - id: W92
            reason: "Function does not require reserved concurrency as it scales based on demand"
    # checkov:skip=CKV_AWS_117: "Function does not require VPC access as it only interacts with AWS services via APIs"
    # checkov:skip=CKV_AWS_115: "Function does not require reserved concurrency as it scales based on demand"
    # checkov:skip=CKV_AWS_173: "Environment variables do not contain sensitive data - only configuration values like feature flags and non-sensitive settings"
    Properties:
      PermissionsBoundary: !If [HasPermissionsBoundary, !Ref PermissionsBoundaryArn, !Ref AWS::NoValue]
      CodeUri: src/lambda/evaluation_function/
      Handler: index.handler
      Runtime: python3.12
      Timeout: 900
      DeadLetterQueue:
        Type: SQS
        TargetArn: !GetAtt EvaluationFunctionDLQ.Arn
      LoggingConfig:
        LogGroup: !Ref EvaluationFunctionLogGroup
      Environment:
        Variables:
          LOG_LEVEL: !Ref LogLevel
          METRIC_NAMESPACE: !Ref AWS::StackName
          APPSYNC_API_URL: !GetAtt GraphQLApi.GraphQLUrl
          PROCESSING_OUTPUT_BUCKET: !Ref OutputBucket
          EVALUATION_OUTPUT_BUCKET: !Ref OutputBucket
          REPORTING_BUCKET: !If
            - ShouldCreateReportingBucket
            - !Ref ReportingBucket
            - !Ref ReportingBucketName
          BASELINE_BUCKET: !If
            - ShouldCreateEvaluationBaselineBucket
            - !Ref EvaluationBaselineBucket
            - !Ref EvaluationBaselineBucketName
          SAVE_REPORTING_FUNCTION_NAME: !Ref SaveReportingDataFunction
          CONFIGURATION_TABLE_NAME: !Ref ConfigurationTable
          WORKING_BUCKET: !Ref WorkingBucket
      Policies:
        - DynamoDBCrudPolicy:
            TableName: !Ref TrackingTable
        - DynamoDBReadPolicy:
            TableName: !Ref ConfigurationTable
        - S3ReadPolicy:
            BucketName: !If
            - ShouldCreateEvaluationBaselineBucket
            - !Ref EvaluationBaselineBucket
            - !Ref EvaluationBaselineBucketName
        - S3CrudPolicy:
            BucketName: !Ref OutputBucket
        - S3CrudPolicy:
            BucketName: !Ref WorkingBucket
        - LambdaInvokePolicy:
            FunctionName: !Ref SaveReportingDataFunction
        - Statement:
            - Effect: Allow
              Action:
                - cloudwatch:PutMetricData
              Resource: "*"
            - Effect: Allow
              Action:
                - appsync:GraphQL
              Resource:
                - !Sub "${GraphQLApi.Arn}/types/Mutation/*"
            - Effect: Allow
              Action:
                - kms:Encrypt
                - kms:Decrypt
                - kms:ReEncrypt*
                - kms:GenerateDataKey*
                - kms:DescribeKey
              Resource: !GetAtt CustomerManagedEncryptionKey.Arn
            - Effect: Allow
              Action: bedrock:InvokeModel
              Resource: 
                  - !Sub "arn:aws:bedrock:*::foundation-model/*"
                  - !Sub "arn:aws:bedrock:${AWS::Region}:${AWS::AccountId}:inference-profile/*"

  EvaluationFunctionLogGroup:
    Type: AWS::Logs::LogGroup
    Properties:
      KmsKeyId: !GetAtt CustomerManagedEncryptionKey.Arn
      RetentionInDays: !Ref LogRetentionDays

  EvaluationFunctionRule:
    Type: AWS::Events::Rule
    Condition: IsEvaluationAutoEnabled
    Properties:
      EventPattern:
        source:
          - aws.states
        detail-type:
          - Step Functions Execution Status Change
        detail:
          stateMachineArn:
            - !If
              - IsPattern3
              - !GetAtt PATTERN3STACK.Outputs.StateMachineArn
              - !If
                - IsPattern2
                - !GetAtt PATTERN2STACK.Outputs.StateMachineArn
                - !GetAtt PATTERN1STACK.Outputs.StateMachineArn
          status:
            - SUCCEEDED
      State: ENABLED
      Targets:
        - Arn: !GetAtt EvaluationFunction.Arn
          Id: InvokeEvaluationFunction
          RetryPolicy:
            MaximumRetryAttempts: 3

  EvaluationFunctionPermission:
    Type: AWS::Lambda::Permission
    Condition: IsEvaluationAutoEnabled
    Properties:
      Action: lambda:InvokeFunction
      FunctionName: !Ref EvaluationFunction
      Principal: events.amazonaws.com
      SourceArn: !GetAtt EvaluationFunctionRule.Arn


  ##########################################################################
  # CloudWatch monitoring  
  ##########################################################################

  AlertsTopic:
    Type: AWS::SNS::Topic
    Properties:
      DisplayName: Workflow Alerts
      KmsMasterKeyId: !Ref CustomerManagedEncryptionKey

  WorkflowErrorsAlarm:
    Type: AWS::CloudWatch::Alarm
    Properties:
      AlarmDescription: !Sub "Alert when workflow errors exceed ${ErrorThreshold} in 5 minutes"
      MetricName: ExecutionsFailedCount
      Namespace: AWS/States
      Statistic: Sum
      Period: 300
      EvaluationPeriods: 1
      Threshold: !Ref ErrorThreshold
      ComparisonOperator: GreaterThanOrEqualToThreshold
      Dimensions:
        - Name: StateMachineArn
          Value: !If
            - IsPattern3
            - !GetAtt PATTERN3STACK.Outputs.StateMachineArn
            - !If
              - IsPattern2
              - !GetAtt PATTERN2STACK.Outputs.StateMachineArn
              - !GetAtt PATTERN1STACK.Outputs.StateMachineArn
      AlarmActions:
        - !Ref AlertsTopic

  SlowExecutionsAlarm:
    Type: AWS::CloudWatch::Alarm
    Properties:
      AlarmDescription: !Sub "Alert when average execution time exceeds ${ExecutionTimeThresholdMs} milliseconds"
      MetricName: ExecutionTime
      Namespace: AWS/States
      Statistic: Average
      Period: 300
      EvaluationPeriods: 1
      Threshold: !Ref ExecutionTimeThresholdMs
      ComparisonOperator: GreaterThanThreshold
      Dimensions:
        - Name: StateMachineArn
          Value: !If
            - IsPattern3
            - !GetAtt PATTERN3STACK.Outputs.StateMachineArn
            - !If
              - IsPattern2
              - !GetAtt PATTERN2STACK.Outputs.StateMachineArn
              - !GetAtt PATTERN1STACK.Outputs.StateMachineArn
      AlarmActions:
        - !Ref AlertsTopic

  # This dasboard is merged with dashboard created by the pattern stack to create an overall dashboard
  MainTemplateSubsetDashboard:
    Type: AWS::CloudWatch::Dashboard
    Properties:
      DashboardName: !Sub "${AWS::StackName}-${AWS::Region}-MainTemplate-Subset"
      DashboardBody: !Sub
        - |
          {
            "widgets": [
              {
                "type": "metric",
                "x": 0,
                "y": 0,
                "width": 8,
                "height": 6,
                "properties": {
                  "metrics": [
                    [
                      "${AWS::StackName}",
                      "QueueLatencyMilliseconds",
                      {
                        "stat": "Average"
                      }
                    ],
                    [
                      ".",
                      "QueueLatencyMilliseconds",
                      {
                        "stat": "p90"
                      }
                    ],
                    [
                      ".",
                      "QueueLatencyMilliseconds",
                      {
                        "stat": "Maximum"
                      }
                    ]
                  ],
                  "region": "${AWS::Region}",
                  "title": "Queue Latency",
                  "period": 300,
                  "view": "timeSeries",
                  "annotations": {
                    "horizontal": [
                      {
                        "value": ${ExecutionTimeThresholdMs
                        },
                        "label": "Threshold (${ExecutionTimeThresholdMs}ms)",
                        "color": "#ff0000"
                      }
                    ]
                  }
                }
              },
              {
                "type": "metric",
                "x": 8,
                "y": 0,
                "width": 8,
                "height": 6,
                "properties": {
                  "metrics": [
                    [
                      "${AWS::StackName}",
                      "WorkflowLatencyMilliseconds",
                      {
                        "stat": "Average"
                      }
                    ],
                    [
                      ".",
                      "WorkflowLatencyMilliseconds",
                      {
                        "stat": "p90"
                      }
                    ],
                    [
                      ".",
                      "WorkflowLatencyMilliseconds",
                      {
                        "stat": "Maximum"
                      }
                    ]
                  ],
                  "region": "${AWS::Region}",
                  "title": "Workflow Latency",
                  "period": 300,
                  "view": "timeSeries",
                  "annotations": {
                    "horizontal": [
                      {
                        "value": ${ExecutionTimeThresholdMs
                        },
                        "label": "Threshold (${ExecutionTimeThresholdMs}ms)",
                        "color": "#ff0000"
                      }
                    ]
                  }
                }
              },
              {
                "type": "metric",
                "x": 16,
                "y": 0,
                "width": 8,
                "height": 6,
                "properties": {
                  "metrics": [
                    [
                      "${AWS::StackName}",
                      "TotalLatencyMilliseconds",
                      {
                        "stat": "Average"
                      }
                    ],
                    [
                      ".",
                      "TotalLatencyMilliseconds",
                      {
                        "stat": "p90"
                      }
                    ],
                    [
                      ".",
                      "TotalLatencyMilliseconds",
                      {
                        "stat": "Maximum"
                      }
                    ]
                  ],
                  "region": "${AWS::Region}",
                  "title": "Total Processing Latency",
                  "period": 300,
                  "view": "timeSeries",
                  "annotations": {
                    "horizontal": [
                      {
                        "value": ${ExecutionTimeThresholdMs
                        },
                        "label": "Threshold (${ExecutionTimeThresholdMs}ms)",
                        "color": "#ff0000"
                      }
                    ]
                  }
                }
              },
              {
                "type": "metric",
                "x": 0,
                "y": 6,
                "width": 8,
                "height": 6,
                "properties": {
                  "metrics": [
                    [
                      {
                        "expression": "m1/PERIOD(m1)*60",
                        "label": "Messages Received per Minute",
                        "id": "e1"
                      }
                    ],
                    [
                      {
                        "expression": "m2/PERIOD(m2)*60",
                        "label": "Messages Deleted per Minute",
                        "id": "e2"
                      }
                    ],
                    [
                      "AWS/SQS",
                      "NumberOfMessagesReceived",
                      "QueueName",
                      "${DocumentQueue.QueueName}",
                      {
                        "id": "m1",
                        "stat": "Sum",
                        "visible": false
                      }
                    ],
                    [
                      ".",
                      "NumberOfMessagesDeleted",
                      ".",
                      ".",
                      {
                        "id": "m2",
                        "stat": "Sum",
                        "visible": false
                      }
                    ]
                  ],
                  "region": "${AWS::Region}",
                  "title": "SQS Queue Metrics (per Minute)",
                  "view": "timeSeries",
                  "period": 60,
                  "yAxis": {
                    "left": {
                      "label": "Count per Minute"
                    }
                  }
                }
              },
              {
                "type": "metric",
                "x": 8,
                "y": 6,
                "width": 8,
                "height": 6,
                "properties": {
                  "metrics": [
                    [
                      {
                        "expression": "m1/PERIOD(m1)*60",
                        "label": "Started per Minute",
                        "id": "e1"
                      }
                    ],
                    [
                      {
                        "expression": "m2/PERIOD(m2)*60",
                        "label": "Succeeded per Minute",
                        "id": "e2"
                      }
                    ],
                    [
                      {
                        "expression": "m3/PERIOD(m3)*60",
                        "label": "Failed per Minute",
                        "id": "e3"
                      }
                    ],
                    [
                      "AWS/States",
                      "ExecutionsStarted",
                      "StateMachineArn",
                      "${StateMachineArn}",
                      {
                        "id": "m1",
                        "stat": "Sum",
                        "visible": false
                      }
                    ],
                    [
                      ".",
                      "ExecutionsSucceeded",
                      ".",
                      ".",
                      {
                        "id": "m2",
                        "stat": "Sum",
                        "visible": false
                      }
                    ],
                    [
                      ".",
                      "ExecutionsFailed",
                      ".",
                      ".",
                      {
                        "id": "m3",
                        "stat": "Sum",
                        "visible": false
                      }
                    ]
                  ],
                  "region": "${AWS::Region}",
                  "title": "Workflow Executions (per Minute)",
                  "view": "timeSeries",
                  "period": 60,
                  "yAxis": {
                    "left": {
                      "label": "Count per Minute"
                    }
                  }
                }
              },
              {
                "type": "log",
                "x": 18,
                "y": 6,
                "width": 8,
                "height": 6,
                "properties": {
                  "query": "SOURCE '${WorkflowTrackerLogGroup}' | fields @timestamp, @message | filter @message like /Publishing latency metrics/ | parse @message 'total: *ms' as totalTime |  filter totalTime > ${ExecutionTimeThresholdMs} |  stats count(*) as high_latency_count by bin(1m)",
                  "region": "${AWS::Region}",
                  "title": "Count of Workflow Executions over latency threshold (${ExecutionTimeThresholdMs}ms)",
                  "stacked": false,
                  "view": "timeSeries"
                }
              },
              {
                "type": "log",
                "x": 0,
                "y": 12,
                "width": 24,
                "height": 6,
                "properties": {
                  "query": "SOURCE '${StateMachineLogGroup}' | fields @timestamp, @message | filter @message like /ExecutionFailed/ or @message like /TimedOut/ | parse @message /execution: (?<execution_arn>[^ ]*)/ | parse @message /error: (?<error>[^\"]*)/| sort @timestamp desc | limit 20",
                  "region": "${AWS::Region}",
                  "title": "Step Functions Executions Failed",
                  "view": "table"
                }
              },
              {
                "type": "log",
                "x": 0,
                "y": 18,
                "width": 12,
                "height": 6,
                "properties": {
                  "query": "SOURCE '${QueueSenderLogGroup}' | fields @timestamp, @logStream, @message | filter @message like /ERROR/ | sort @timestamp desc | limit 20",
                  "region": "${AWS::Region}",
                  "title": "Queue Sender Lambda Errors",
                  "view": "table"
                }
              },
              {
                "type": "log",
                "x": 12,
                "y": 18,
                "width": 12,
                "height": 6,
                "properties": {
                  "query": "SOURCE '${QueueProcessorLogGroup}' | fields @timestamp, @logStream, @message | filter @message like /ERROR/ | sort @timestamp desc | limit 20",
                  "region": "${AWS::Region}",
                  "title": "Queue Processor Lambda Errors",
                  "view": "table"
                }
              },
              {
                "type": "log",
                "x": 0,
                "y": 24,
                "width": 12,
                "height": 6,
                "properties": {
                  "query": "SOURCE '${WorkflowTrackerLogGroup}' | fields @timestamp, @logStream, @message | filter @message like /ERROR/ | sort @timestamp desc | limit 20",
                  "region": "${AWS::Region}",
                  "title": "Workflow Tracker Lambda Errors",
                  "view": "table"
                }
              },
              {
                "type": "log",
                "x": 12,
                "y": 24,
                "width": 12,
                "height": 6,
                "properties": {
                  "query": "SOURCE '${EvaluationFunctionLogGroup}' | fields @timestamp, @logStream, @message | filter @message like /ERROR/ | sort @timestamp desc | limit 20",
                  "region": "${AWS::Region}",
                  "title": "Evaluation Tracker Lambda Errors",
                  "view": "table"
                }
              },
              {
                "type": "log",
                "x": 0,
                "y": 30,
                "width": 12,
                "height": 6,
                "properties": {
                  "query": "SOURCE '${SaveReportingDataFunctionLogGroup}' | fields @timestamp, @logStream, @message | filter @message like /ERROR/ | sort @timestamp desc | limit 20",
                  "region": "${AWS::Region}",
                  "title": "Save Reporting Data Tracker Lambda Errors",
                  "view": "table"
                }
              }
            ]
          }
        - StateMachineArn: !If
            - IsPattern3
            - !GetAtt PATTERN3STACK.Outputs.StateMachineArn
            - !If
              - IsPattern2
              - !GetAtt PATTERN2STACK.Outputs.StateMachineArn
              - !GetAtt PATTERN1STACK.Outputs.StateMachineArn
          StateMachineLogGroup: !If
            - IsPattern3
            - !GetAtt PATTERN3STACK.Outputs.StateMachineLogGroup
            - !If
              - IsPattern2
              - !GetAtt PATTERN2STACK.Outputs.StateMachineLogGroup
              - !GetAtt PATTERN1STACK.Outputs.StateMachineLogGroup

  DashboardMergerFunction:
    DependsOn:
      - IsStacknameLengthOK
    Type: AWS::Serverless::Function
    Metadata:
      cfn_nag:
        rules_to_suppress:
          - id: W11
            reason: "Role requires * resource access for CloudWatch Dashboards"
          - id: W89
            reason: "Function does not require VPC access as it only interacts with AWS services via APIs"
          - id: W92
            reason: "Function does not require reserved concurrency as it scales based on demand"
    # checkov:skip=CKV_AWS_116: "DLQ not required for Cfn Custom Resource function"
    # checkov:skip=CKV_AWS_117: "Function does not require VPC access as it only interacts with AWS services via APIs"
    # checkov:skip=CKV_AWS_115: "Function does not require reserved concurrency as it scales based on demand"
    # checkov:skip=CKV_AWS_173: "Environment variables do not contain sensitive data - only configuration values like feature flags and non-sensitive settings"
    Properties:
      PermissionsBoundary: !If [HasPermissionsBoundary, !Ref PermissionsBoundaryArn, !Ref AWS::NoValue]
      CodeUri: src/lambda/dashboard_merger
      Handler: index.handler
      Runtime: python3.12
      Timeout: 60
      MemorySize: 128
      Environment:
        Variables:
          LOG_LEVEL: !Ref LogLevel
          STACK_NAME: !Ref AWS::StackName
      Policies:
        - Version: "2012-10-17"
          Statement:
            - Effect: Allow
              Action:
                - cloudwatch:GetDashboard
                - cloudwatch:ListDashboards
                - cloudwatch:PutDashboard
                - cloudwatch:DeleteDashboards
              Resource: "*"

  MergedDashboard:
    Type: Custom::DashboardMerger
    Properties:
      ServiceToken: !GetAtt DashboardMergerFunction.Arn
      Dashboard1Name: !Ref MainTemplateSubsetDashboard
      Dashboard2Name: !If
        - IsPattern3
        - !GetAtt PATTERN3STACK.Outputs.DashboardName
        - !If
          - IsPattern2
          - !GetAtt PATTERN2STACK.Outputs.DashboardName
          - !GetAtt PATTERN1STACK.Outputs.DashboardName
      MergedDashboardName: !Sub "${AWS::StackName}-${AWS::Region}"
      ChangeToForceUpdate: <HASH_TOKEN> # Source code hash set by publish script

  ##########################################################################
  # Lambda function that retrieves status details for specified document  
  ##########################################################################

  LookupFunction:
    Type: AWS::Serverless::Function
    Metadata:
      cfn_nag:
        rules_to_suppress:
          - id: W89
            reason: "Function does not require VPC access as it only interacts with AWS services via APIs"
          - id: W92
            reason: "Function does not require reserved concurrency as it scales based on demand"
    # checkov:skip=CKV_AWS_116: ""DLQ not required for Lookup function as it is called only from CLI"
    # checkov:skip=CKV_AWS_117: "Function does not require VPC access as it only interacts with AWS services via APIs"
    # checkov:skip=CKV_AWS_115: "Function does not require reserved concurrency as it scales based on demand"
    # checkov:skip=CKV_AWS_173: "Environment variables do not contain sensitive data - only configuration values like feature flags and non-sensitive settings"
    Properties:
      PermissionsBoundary: !If [HasPermissionsBoundary, !Ref PermissionsBoundaryArn, !Ref AWS::NoValue]
      CodeUri: src/lambda/lookup_function/
      Handler: index.handler
      Runtime: python3.12
      Timeout: 30
      LoggingConfig:
        LogGroup: !Ref LookupFunctionLogGroup
      Environment:
        Variables:
          LOG_LEVEL: !Ref LogLevel
          TRACKING_TABLE: !Ref TrackingTable
      Policies:
        - DynamoDBReadPolicy:
            TableName: !Ref TrackingTable
        - Statement:
            - Effect: Allow
              Action:
                - states:DescribeExecution
                - states:GetExecutionHistory
              Resource:
                - !Sub
                  - "arn:aws:states:${AWS::Region}:${AWS::AccountId}:execution:${StateMachineName}*"
                  - StateMachineName: !If
                      - IsPattern3
                      - !GetAtt PATTERN3STACK.Outputs.StateMachineName
                      - !If
                        - IsPattern2
                        - !GetAtt PATTERN2STACK.Outputs.StateMachineName
                        - !GetAtt PATTERN1STACK.Outputs.StateMachineName
            - Effect: Allow
              Action:
                - kms:Encrypt
                - kms:Decrypt
                - kms:ReEncrypt*
                - kms:GenerateDataKey*
                - kms:DescribeKey
              Resource: !GetAtt CustomerManagedEncryptionKey.Arn

  LookupFunctionLogGroup:
    Type: AWS::Logs::LogGroup
    Properties:
      KmsKeyId: !GetAtt CustomerManagedEncryptionKey.Arn
  ##########################################################################
  # Agent resources for text-to-agent feature
  ##########################################################################

  # DynamoDB table for agent job tracking
  AgentTable:
    Type: AWS::DynamoDB::Table
    Properties:
      PointInTimeRecoverySpecification:
        PointInTimeRecoveryEnabled: true
      BillingMode: PAY_PER_REQUEST
      AttributeDefinitions:
        - AttributeName: PK
          AttributeType: S
        - AttributeName: SK
          AttributeType: S
      KeySchema:
        - AttributeName: PK
          KeyType: HASH
        - AttributeName: SK
          KeyType: RANGE
      TimeToLiveSpecification:
        AttributeName: ExpiresAfter
        Enabled: true
      SSESpecification:
        SSEEnabled: true
        SSEType: KMS
        KMSMasterKeyId: !Ref CustomerManagedEncryptionKey

  # Secrets Manager secret for External MCP Agent credentials
  ExternalMCPAgentsSecret:
    Type: AWS::SecretsManager::Secret
    Properties:
      Name: !Sub "${AWS::StackName}/external-mcp-agents/credentials"
      Description: "Credentials for External MCP Agents - JSON array of MCP server configurations"
      SecretString: "[]"
      KmsKeyId: !Ref CustomerManagedEncryptionKey

  # Lambda function for agent request handler
  AgentRequestHandlerFunction:
    Type: AWS::Serverless::Function
    Metadata:
      cfn_nag:
        rules_to_suppress:
          - id: W89
            reason: "Function does not require VPC access as it only interacts with AWS services via APIs"
          - id: W92
            reason: "Function does not require reserved concurrency as it scales based on demand"
    # checkov:skip=CKV_AWS_116: "DLQ not required for agent request handler as it's invoked synchronously via AppSync and errors are handled by the caller"
    # checkov:skip=CKV_AWS_117: "Function does not require VPC access as it only interacts with AWS services via APIs"
    # checkov:skip=CKV_AWS_115: "Function does not require reserved concurrency as it scales based on demand"
    # checkov:skip=CKV_AWS_173: "Environment variables do not contain sensitive data - only configuration values like feature flags and non-sensitive settings"
    Properties:
      CodeUri: src/lambda/agent_request_handler/
      Handler: index.handler
      Runtime: python3.12
      Timeout: 30
      Environment:
        Variables:
          LOG_LEVEL: !Ref LogLevel
          AGENT_TABLE: !Ref AgentTable
          AGENT_PROCESSOR_FUNCTION: !Ref AgentProcessorFunction
          DATA_RETENTION_DAYS: !Ref DataRetentionInDays
      LoggingConfig:
        LogGroup: !Ref AgentRequestHandlerLogGroup
      Policies:
        - DynamoDBCrudPolicy:
            TableName: !Ref AgentTable
        - LambdaInvokePolicy:
            FunctionName: !Ref AgentProcessorFunction
        - Statement:
            - Effect: Allow
              Action:
                - kms:Encrypt
                - kms:Decrypt
                - kms:ReEncrypt*
                - kms:GenerateDataKey*
                - kms:DescribeKey
              Resource: !GetAtt CustomerManagedEncryptionKey.Arn

  AgentRequestHandlerLogGroup:
    Type: AWS::Logs::LogGroup
    Properties:
      KmsKeyId: !GetAtt CustomerManagedEncryptionKey.Arn
      RetentionInDays: !Ref LogRetentionDays


  # Lambda function for agent processor
  AgentProcessorFunction:
    Type: AWS::Serverless::Function
    Metadata:
      cfn_nag:
        rules_to_suppress:
          - id: W89
            reason: "Function does not require VPC access as it only interacts with AWS services via APIs"
          - id: W92
            reason: "Function does not require reserved concurrency as it scales based on demand"
    # checkov:skip=CKV_AWS_116: "DLQ not required for agent processor as it's invoked asynchronously by request handler with error handling and job status tracking in DynamoDB"
    # checkov:skip=CKV_AWS_117: "Function does not require VPC access as it only interacts with AWS services via APIs"
    # checkov:skip=CKV_AWS_115: "Function does not require reserved concurrency as it scales based on demand"
    # checkov:skip=CKV_AWS_173: "Environment variables do not contain sensitive data - only configuration values like feature flags and non-sensitive settings"
    Properties:
      PermissionsBoundary: !If [HasPermissionsBoundary, !Ref PermissionsBoundaryArn, !Ref AWS::NoValue]
      CodeUri: src/lambda/agent_processor/
      Handler: index.handler
      Runtime: python3.12
      Timeout: 900
      MemorySize: 1024
      Environment:
        Variables:
          LOG_LEVEL: !Ref LogLevel
          STRANDS_LOG_LEVEL: !Ref LogLevel
          AGENT_TABLE: !Ref AgentTable
          APPSYNC_API_URL: !GetAtt GraphQLApi.GraphQLUrl
          ATHENA_DATABASE: !Ref ReportingDatabase
          ATHENA_OUTPUT_LOCATION: !Sub 
            - "s3://${Bucket}/athena-results/"
            - Bucket: !If
                - ShouldCreateReportingBucket
                - !Ref ReportingBucket
                - !Ref ReportingBucketName
          DOCUMENT_ANALYSIS_AGENT_MODEL_ID: !Ref DocumentAnalysisAgentModelId
          AWS_STACK_NAME: !Ref AWS::StackName
      LoggingConfig:
        LogGroup: !Ref AgentProcessorLogGroup
      Policies:
        - DynamoDBCrudPolicy:
            TableName: !Ref AgentTable
        - S3CrudPolicy:
            BucketName: !If
              - ShouldCreateReportingBucket
              - !Ref ReportingBucket
              - !Ref ReportingBucketName
        - Statement:
            - Effect: Allow
              Action:
                - athena:StartQueryExecution
                - athena:GetQueryExecution
                - athena:GetQueryResults
              Resource: 
                - !Sub "arn:aws:athena:${AWS::Region}:${AWS::AccountId}:workgroup/primary"
                - !Sub "arn:aws:athena:${AWS::Region}:${AWS::AccountId}:datacatalog/*"
            - Effect: Allow
              Action:
                - glue:GetTable
                - glue:GetTables
                - glue:GetDatabase
                - glue:GetDatabases
                - glue:GetPartitions
              Resource: 
                - !Sub "arn:aws:glue:${AWS::Region}:${AWS::AccountId}:catalog"
                - !Sub "arn:aws:glue:${AWS::Region}:${AWS::AccountId}:database/${ReportingDatabase}"
                - !Sub "arn:aws:glue:${AWS::Region}:${AWS::AccountId}:table/${ReportingDatabase}/*"
            - Effect: Allow
              Action:
                - bedrock:InvokeModel
                - bedrock:InvokeModelWithResponseStream
              Resource: 
                - !Sub "arn:aws:bedrock:*::foundation-model/*"
                - !Sub "arn:aws:bedrock:${AWS::Region}:${AWS::AccountId}:inference-profile/*"
            - Effect: Allow
              Action:
                - appsync:GraphQL
              Resource:
                - !Sub "${GraphQLApi.Arn}/types/Mutation/*"
            - Effect: Allow
              Action:
                - kms:Encrypt
                - kms:Decrypt
                - kms:ReEncrypt*
                - kms:GenerateDataKey*
                - kms:DescribeKey
              Resource: !GetAtt CustomerManagedEncryptionKey.Arn
            - Effect: Allow
              Action:
                - bedrock-agentcore:StartCodeInterpreterSession
                - bedrock-agentcore:StopCodeInterpreterSession
                - bedrock-agentcore:InvokeCodeInterpreter
                - bedrock-agentcore:GetCodeInterpreterSession
                - bedrock-agentcore:ListCodeInterpreterSessions
              Resource: 
                - !Sub "arn:aws:bedrock-agentcore:*:aws:code-interpreter/*"
            - Effect: Allow
              Action:
                - secretsmanager:GetSecretValue
              Resource: 
                - !Ref ExternalMCPAgentsSecret

  AgentProcessorLogGroup:
    Type: AWS::Logs::LogGroup
    Properties:
      KmsKeyId: !GetAtt CustomerManagedEncryptionKey.Arn
      RetentionInDays: !Ref LogRetentionDays

  # Lambda function for listing available agents
  ListAvailableAgentsFunction:
    Type: AWS::Serverless::Function
    Metadata:
      cfn_nag:
        rules_to_suppress:
          - id: W89
            reason: "Function does not require VPC access as it only interacts with local agent factory"
          - id: W92
            reason: "Function does not require reserved concurrency as it scales based on demand"
    # checkov:skip=CKV_AWS_116: "DLQ not required for AppSync resolver function"
    # checkov:skip=CKV_AWS_117: "Function does not require VPC access as it only interacts with local agent factory"
    # checkov:skip=CKV_AWS_115: "Function does not require reserved concurrency as it scales based on demand"
    # checkov:skip=CKV_AWS_173: "Environment variables do not contain sensitive data - only configuration values like feature flags and non-sensitive settings"
    Properties:
      PermissionsBoundary: !If [HasPermissionsBoundary, !Ref PermissionsBoundaryArn, !Ref AWS::NoValue]
      CodeUri: src/lambda/list_available_agents/
      Handler: index.handler
      Runtime: python3.12
      Timeout: 30
      Environment:
        Variables:
          LOG_LEVEL: !Ref LogLevel
          AWS_STACK_NAME: !Ref AWS::StackName
      Policies:
        - Version: '2012-10-17'
          Statement:
            - Effect: Allow
              Action:
                - secretsmanager:GetSecretValue
              Resource: 
                - !Ref ExternalMCPAgentsSecret
            - Effect: Allow
              Action:
                - kms:Decrypt
                - kms:DescribeKey
              Resource: !GetAtt CustomerManagedEncryptionKey.Arn
      LoggingConfig:
        LogGroup: !Ref ListAvailableAgentsLogGroup

  ListAvailableAgentsLogGroup:
    Type: AWS::Logs::LogGroup
    Properties:
      KmsKeyId: !GetAtt CustomerManagedEncryptionKey.Arn
      RetentionInDays: !Ref LogRetentionDays

  ##########################################################################
  # Cognoito user authentication for AppSync API and WebUI 
  ##########################################################################

  UserPool:
    Type: AWS::Cognito::UserPool
    Metadata:
        cfn-nag:
          rules_to_suppress:
            - id: W57  # MFA warning
              reason: "MFA configurations specific to target environment - disabled by default"
    Properties:
      UserPoolName: !Sub ${AWS::StackName}-users
      AdminCreateUserConfig:
        AllowAdminCreateUserOnly: !If
          - ShouldAllowSignUpEmailDomain
          - false
          - true
        InviteMessageTemplate:
          EmailSubject: Welcome to GenAI-IDP!
          EmailMessage: !Sub |-
            <p>Hello {username},</p>
            <p>Welcome to the AWS GenAIIDP Solution! Your temporary password is: <strong>{####}</strong></p>
            <p>When the CloudFormation stack is COMPLETE, use the link below to log in and set your permanent password.
            <p>     https://${CloudFrontDistribution.DomainName}/
            <p>
            <p>If you have not previously done so, you must request access to the following Amazon Bedrock models: Amazon: Titan Text Embeddings V2, Amazon: Nova models, Anthropic: Claude 3, 3.x, and 4.x models. (https://docs.aws.amazon.com/bedrock/latest/userguide/model-access.html)
            <p>
            <p>Thanks,</p>
            <p>AWS GenAIIDP Team</p>
            <p>
            <p><em>Stack: ${AWS::StackName}, v<VERSION>, <BUILD_DATE_TIME></em>
      AutoVerifiedAttributes:
        - email
      EmailConfiguration:
        EmailSendingAccount: COGNITO_DEFAULT
      EmailVerificationMessage: >-
        Please verify your email to complete account registration. Confirmation Code
        {####}.
      EmailVerificationSubject: >-
        Account Verification
      LambdaConfig: !If
        - ShouldAllowSignUpEmailDomain
        - PreAuthentication: !GetAtt CognitoUserPoolEmailDomainVerifyFunction.Arn
          PreSignUp: !GetAtt CognitoUserPoolEmailDomainVerifyFunction.Arn
        - !Ref AWS::NoValue
      Policies:
        PasswordPolicy:
          MinimumLength: 8
          RequireLowercase: true
          RequireNumbers: true
          RequireSymbols: true
          RequireUppercase: true
      Schema:
        - Name: email
          AttributeDataType: String
          Mutable: false
          Required: true
      UsernameConfiguration:
        CaseSensitive: false

  UserPoolClient:
    Type: AWS::Cognito::UserPoolClient
    Properties:
      ClientName: !Sub "${AWS::StackName}-Client"
      AllowedOAuthFlows:
        - code
      AllowedOAuthFlowsUserPoolClient: true
      AllowedOAuthScopes:
        - openid
        - email
        - phone
        - profile
      CallbackURLs:
        - http://localhost:3000
      AccessTokenValidity: 1
      EnableTokenRevocation: true
      ExplicitAuthFlows:
        - ALLOW_USER_SRP_AUTH
        - ALLOW_REFRESH_TOKEN_AUTH
      GenerateSecret: false
      IdTokenValidity: 1
      PreventUserExistenceErrors: ENABLED
      ReadAttributes:
        - email
        - email_verified
        - preferred_username
      RefreshTokenValidity: 30
      SupportedIdentityProviders:
        - COGNITO
      UserPoolId: !Ref UserPool

  GetDomainLambda:
    DependsOn:
      - IsStacknameLengthOK
    Type: AWS::Serverless::Function
    Metadata:
      cfn_nag:
        rules_to_suppress:
          - id: W89
            reason: "Function does not require VPC access as it only interacts with AWS services via APIs"
          - id: W92
            reason: "Function does not require reserved concurrency as it scales based on demand"
    # checkov:skip=CKV_AWS_116: "DLQ not required for Cfn Custom Resource function"
    # checkov:skip=CKV_AWS_117: "Function does not require VPC access as it only interacts with AWS services via APIs"
    # checkov:skip=CKV_AWS_115: "Function does not require reserved concurrency as it scales based on demand"
    Properties:
      PermissionsBoundary: !If [HasPermissionsBoundary, !Ref PermissionsBoundaryArn, !Ref AWS::NoValue]
      Description: Converts Stackname to lowercase and adds unique timestamp
      Handler: index.handler
      Runtime: python3.12
      Timeout: 30
      MemorySize: 128
      LoggingConfig:
        LogGroup: !Ref GetDomainLambdaLogGroup
      InlineCode: |
        import cfnresponse
        import time
        def handler(event, context):                                                    
            lowercase = event['ResourceProperties'].get('InputString', '').lower()
            lowercaseWithTimestamp = f"{lowercase}-{time.time_ns()}" # make unique
            responseData = {
              'Lowercase': lowercase, 
              'OutputString': lowercaseWithTimestamp, # don't change key - avoid UserPool update errors
            }                                            
            cfnresponse.send(event, context, cfnresponse.SUCCESS, responseData)

  GetDomainLambdaLogGroup:
    Type: AWS::Logs::LogGroup
    Properties:
      KmsKeyId: !GetAtt CustomerManagedEncryptionKey.Arn
      RetentionInDays: !Ref LogRetentionDays

  # Preserve CR name - avoid forcing UserPoolDomain update.
  GetDomain:
    Type: Custom::GetDomain
    Properties:
      ServiceToken: !GetAtt GetDomainLambda.Arn
      InputString: !Ref AWS::StackName

  UserPoolDomain:
    Type: "AWS::Cognito::UserPoolDomain"
    Properties:
      Domain: !GetAtt GetDomain.OutputString
      UserPoolId: !Ref UserPool

  IdentityPool:
    Type: AWS::Cognito::IdentityPool
    Properties:
      IdentityPoolName: !Sub "${AWS::StackName}-IdentityPool"
      AllowUnauthenticatedIdentities: false
      CognitoIdentityProviders:
        - ClientId: !Ref UserPoolClient
          ProviderName: !GetAtt UserPool.ProviderName

  CognitoIdentityPoolSetRole:
    Type: AWS::Cognito::IdentityPoolRoleAttachment
    Properties:
      IdentityPoolId: !Ref IdentityPool
      Roles:
        authenticated: !GetAtt CognitoAuthorizedRole.Arn

  CognitoAuthorizedRole:
    Type: AWS::IAM::Role
    Properties:
      AssumeRolePolicyDocument:
        Version: 2012-10-17
        Statement:
          - Effect: Allow
            Principal:
              Federated: cognito-identity.amazonaws.com
            Action:
              - sts:AssumeRoleWithWebIdentity
            Condition:
              StringEquals:
                "cognito-identity.amazonaws.com:aud": !Ref IdentityPool
              "ForAnyValue:StringLike":
                "cognito-identity.amazonaws.com:amr": authenticated
      PermissionsBoundary: !If [HasPermissionsBoundary, !Ref PermissionsBoundaryArn, !Ref AWS::NoValue]
      Policies:
        - PolicyName: S3
          PolicyDocument:
            Version: 2012-10-17
            Statement:
              - Effect: Allow
                Action:
                  - "s3:GetObject"
                  - "s3:ListBucket"
                Resource:
                  - !Sub "arn:aws:s3:::${OutputBucket}"
                  - !Sub "arn:aws:s3:::${OutputBucket}/*"
                  - !Sub "arn:aws:s3:::${InputBucket}"
                  - !Sub "arn:aws:s3:::${InputBucket}/*"
                  - !Sub "arn:aws:s3:::${ConfigurationBucket}"
                  - !Sub "arn:aws:s3:::${ConfigurationBucket}/*"
              - Effect: Allow
                Action:
                  - kms:Encrypt
                  - kms:Decrypt
                  - kms:ReEncrypt*
                  - kms:GenerateDataKey*
                  - kms:DescribeKey
                Resource: !GetAtt CustomerManagedEncryptionKey.Arn
        - PolicyName: ParameterStore
          PolicyDocument:
            Version: 2012-10-17
            Statement:
              - Effect: Allow
                Action:
                  - "ssm:GetParameter"
                Resource:
                  - !Sub "arn:aws:ssm:${AWS::Region}:${AWS::AccountId}:parameter/${SettingsParameter}"
        - PolicyName: GraphQL
          PolicyDocument:
            Version: 2012-10-17
            Statement:
              - Effect: Allow
                Action:
                  - appsync:GraphQL
                Resource:
                  - !Sub "${GraphQLApi.Arn}/types/Query/*"
                  - !Sub "${GraphQLApi.Arn}/types/Subscription/*"


  AdminUser:
    Type: AWS::Cognito::UserPoolUser
    DependsOn: CognitoUserPoolEmailDomainVerifyPermissionReady
    Properties:
      DesiredDeliveryMediums:
        - EMAIL
      UserAttributes:
        - Name: email
          Value: !Ref AdminEmail
      Username: !Ref AdminEmail
      UserPoolId: !Ref UserPool

  # Create conditional dependency on CognitoUserPoolEmailDomainVerifyPermission
  CognitoUserPoolEmailDomainVerifyPermissionReady:
    Type: AWS::CloudFormation::WaitConditionHandle
    Metadata:
      ConditionalDependency:
        !If [
          ShouldAllowSignUpEmailDomain,
          !Ref CognitoUserPoolEmailDomainVerifyPermission,
          "",
        ]

  AdminGroup:
    Type: AWS::Cognito::UserPoolGroup
    Properties:
      Description: Administrators
      GroupName: Admin
      Precedence: 0
      UserPoolId: !Ref UserPool

  AdminUserToGroupAttachment:
    Type: AWS::Cognito::UserPoolUserToGroupAttachment
    Properties:
      GroupName: !Ref AdminGroup
      Username: !Ref AdminUser
      UserPoolId: !Ref UserPool

  CognitoUserPoolEmailDomainVerifyFunction:
    DependsOn:
      - IsStacknameLengthOK
    Type: AWS::Serverless::Function
    Metadata:
      cfn_nag:
        rules_to_suppress:
          - id: W89
            reason: "Function does not require VPC access as it only interacts with AWS services via APIs"
          - id: W92
            reason: "Function does not require reserved concurrency as it scales based on demand"
    # checkov:skip=CKV_AWS_115: "Function does not require reserved concurrency as it scales based on demand"
    # checkov:skip=CKV_AWS_116: "DLQ not required for email verifier function"
    # checkov:skip=CKV_AWS_117: "Function does not require VPC access as it only interacts with AWS services via APIs"
    # checkov:skip=CKV_AWS_173: "Environment variables do not contain sensitive data - only configuration values like feature flags and non-sensitive settings"
    Condition: ShouldAllowSignUpEmailDomain
    Properties:
      PermissionsBoundary: !If [HasPermissionsBoundary, !Ref PermissionsBoundaryArn, !Ref AWS::NoValue]
      Description: Verifies email address is in allowed domain
      Handler: index.lambda_handler
      Runtime: python3.12
      Timeout: 10
      Environment:
        Variables:
          LOG_LEVEL: !Ref LogLevel
          ALLOWED_SIGNUP_EMAIL_DOMAINS: !Ref AllowedSignUpEmailDomain
      InlineCode: |
        import os
        import boto3
        import json
        def lambda_handler(event, context):
            print(json.dumps(event))
            allowed_domains = [
                domain.strip() 
                for domain in os.environ.get('ALLOWED_SIGNUP_EMAIL_DOMAINS', '').split(',')
            ]
            user_attributes = event.get('request', {}).get('userAttributes', {})
            email = user_attributes.get('email')
            if not email or '@' not in email:
                raise ValueError('Username does not exist or invalid email address')
            email_domain = email.split('@')[1]
            if not email_domain or not allowed_domains:
                raise ValueError('Server error - invalid configuration')
            if email_domain not in allowed_domains:
                raise ValueError('Invalid email address domain')
            return event
      LoggingConfig:
        LogGroup: !Ref CognitoUserPoolEmailDomainVerifyFunctionLogGroup

  CognitoUserPoolEmailDomainVerifyFunctionLogGroup:
    Type: AWS::Logs::LogGroup
    Properties:
      KmsKeyId: !GetAtt CustomerManagedEncryptionKey.Arn
      RetentionInDays: !Ref LogRetentionDays

  CognitoUserPoolEmailDomainVerifyPermission:
    Type: AWS::Lambda::Permission
    Condition: ShouldAllowSignUpEmailDomain
    Properties:
      Action: lambda:InvokeFunction
      FunctionName: !Ref CognitoUserPoolEmailDomainVerifyFunction
      Principal: cognito-idp.amazonaws.com
      SourceAccount: !Ref AWS::AccountId
      SourceArn: !GetAtt UserPool.Arn

  ##########################################################################
  # AppSync GraphQL API 
  ##########################################################################

  GraphQLApi:
    Type: AWS::AppSync::GraphQLApi
    # checkov:skip=CKV_AWS_194: AppSync has Field-Level logging is determined by LogLevel parameter
    Properties:
      Name: !Sub ${AWS::StackName}-api
      AuthenticationType: AMAZON_COGNITO_USER_POOLS
      UserPoolConfig:
        UserPoolId: !Ref UserPool
        AwsRegion: !Ref AWS::Region
        DefaultAction: ALLOW
      AdditionalAuthenticationProviders:
        - AuthenticationType: AWS_IAM
      LogConfig:
        CloudWatchLogsRoleArn: !GetAtt AppSyncCwlRole.Arn
        ExcludeVerboseContent: false
        FieldLogLevel: !FindInMap [AppSyncLogLevelMap, !Ref LogLevel, FieldLogLevel]
      # Disable introspection for security purposes
      IntrospectionConfig: DISABLED

  GraphQLApiLogGroup:
    Type: AWS::Logs::LogGroup
    Properties:
      KmsKeyId: !GetAtt CustomerManagedEncryptionKey.Arn
      LogGroupName: !Sub "/aws/appsync/apis/${GraphQLApi.ApiId}"
      RetentionInDays: !Ref LogRetentionDays

  AppSyncCwlRole:
    DependsOn:
      - IsStacknameLengthOK
    Type: AWS::IAM::Role
    Properties:
      ManagedPolicyArns:
        - arn:aws:iam::aws:policy/service-role/AWSAppSyncPushToCloudWatchLogs
      PermissionsBoundary: !If [HasPermissionsBoundary, !Ref PermissionsBoundaryArn, !Ref AWS::NoValue]
      AssumeRolePolicyDocument:
        Version: 2012-10-17
        Statement:
          - Effect: Allow
            Action:
              - sts:AssumeRole
            Principal:
              Service:
                - appsync.amazonaws.com

  # Optionally Secure API with WAF

  WAFIPV4Set:
    Type: AWS::WAFv2::IPSet
    Condition: IsWafEnabled
    Properties:
      Name: !Sub ${AWS::StackName}-allowed-ips
      Description: IP ranges allowed to access the AppSync API
      Scope: REGIONAL
      IPAddressVersion: IPV4
      Addresses: [!Ref WAFAllowedIPv4Ranges]
      
  WAFLambdaServiceIPSet:
    Type: AWS::WAFv2::IPSet
    Condition: IsWafEnabled
    Properties:
      Name: !Sub ${AWS::StackName}-lambda-service-ips
      Description: IP ranges used by AWS Lambda service
      Scope: REGIONAL
      IPAddressVersion: IPV4
      Addresses: ["0.0.0.0/32"] # Placeholder - will be updated by IPSetUpdaterFunction
      
  IPSetUpdaterFunction:
    Type: AWS::Serverless::Function
    Condition: IsWafEnabled
    Metadata:
      cfn_nag:
        rules_to_suppress:
          - id: W89
            reason: "Function does not require VPC access as it only interacts with AWS services via APIs"
          - id: W92
            reason: "Function does not require reserved concurrency as it scales based on demand"
    # checkov:skip=CKV_AWS_116: "DLQ not required for Cfn Custom Resource function"
    # checkov:skip=CKV_AWS_117: "Function does not require VPC access as it only interacts with AWS services via APIs"
    # checkov:skip=CKV_AWS_115: "Function does not require reserved concurrency as it scales based on demand"
    # checkov:skip=CKV_AWS_173: "Environment variables do not contain sensitive data
    Properties:
      PermissionsBoundary: !If [HasPermissionsBoundary, !Ref PermissionsBoundaryArn, !Ref AWS::NoValue]
      CodeUri: ./src/lambda/ipset_updater
      Handler: index.lambda_handler
      Runtime: python3.12
      Timeout: 300
      MemorySize: 256
      Environment:
        Variables:
          LOG_LEVEL: !Ref LogLevel
          IPSET_NAME: !Sub ${AWS::StackName}-lambda-service-ips
      Policies:
        - Version: "2012-10-17"
          Statement:
            - Effect: Allow
              Action:
                - wafv2:GetIPSet
                - wafv2:UpdateIPSet
              Resource: !GetAtt WAFLambdaServiceIPSet.Arn
            - Effect: Allow
              Action:
                - wafv2:ListIPSets
              Resource: !Sub "arn:${AWS::Partition}:wafv2:${AWS::Region}:${AWS::AccountId}:regional/ipset/*"
      Events:
        Schedule:
          Type: Schedule
          Properties:
            Schedule: rate(1 day)
            Description: Update Lambda IP ranges daily
            Enabled: true
            
  IPSetUpdaterCustomResource:
    Type: Custom::IPSetUpdater
    Condition: IsWafEnabled
    Properties:
      ServiceToken: !GetAtt IPSetUpdaterFunction.Arn
      UpdateTime: <BUILD_DATE_TIME> # To force an update when stack is updated

  WAFWebACL:
    Type: AWS::WAFv2::WebACL
    Condition: IsWafEnabled
    Properties:
      Name: !Sub ${AWS::StackName}-appsync-acl
      Description: Web ACL for AppSync API
      Scope: REGIONAL
      DefaultAction:
        Block: {}
      Rules:
        - Name: AllowLambdaServiceIPs
          Priority: 1
          Statement:
            IPSetReferenceStatement:
              Arn: !GetAtt WAFLambdaServiceIPSet.Arn
          Action:
            Allow: {}
          VisibilityConfig:
            SampledRequestsEnabled: true
            CloudWatchMetricsEnabled: true
            MetricName: AllowLambdaServiceIPsRule
        - Name: AllowListedIPs
          Priority: 2
          Statement:
            IPSetReferenceStatement:
              Arn: !GetAtt WAFIPV4Set.Arn
          Action:
            Allow: {}
          VisibilityConfig:
            SampledRequestsEnabled: true
            CloudWatchMetricsEnabled: true
            MetricName: AllowListedIPsRule
      VisibilityConfig:
        SampledRequestsEnabled: true
        CloudWatchMetricsEnabled: true
        MetricName: APIAccessControl

  WAFWebACLAssociation:
    Type: AWS::WAFv2::WebACLAssociation
    Condition: IsWafEnabled
    Properties:
      ResourceArn: !GetAtt GraphQLApi.Arn
      WebACLArn: !GetAtt WAFWebACL.Arn

  # Api Schema, datasource, resolvers

  GraphQLSchema:
    Type: AWS::AppSync::GraphQLSchema
    Properties:
      ApiId: !GetAtt GraphQLApi.ApiId
      DefinitionS3Location: ./src/api/schema.graphql

  TrackingTableDataSource:
    Type: AWS::AppSync::DataSource
    Properties:
      ApiId: !GetAtt GraphQLApi.ApiId
      Name: TrackingTableDataSource
      Type: AMAZON_DYNAMODB
      ServiceRoleArn: !GetAtt AppSyncServiceRole.Arn
      DynamoDBConfig:
        TableName: !Ref TrackingTable
        AwsRegion: !Ref AWS::Region

  AppSyncServiceRole:
    Type: AWS::IAM::Role
    Metadata:
      cfn_nag:
        rules_to_suppress:
          - id: W76
            reason: "Suppressing W76: SPCM for IAM policy document is higher than 25"
    Properties:
      AssumeRolePolicyDocument:
        Version: "2012-10-17"
        Statement:
          - Effect: Allow
            Principal:
              Service: appsync.amazonaws.com
            Action: sts:AssumeRole
      ManagedPolicyArns:
        - arn:aws:iam::aws:policy/service-role/AWSAppSyncPushToCloudWatchLogs
      PermissionsBoundary: !If [HasPermissionsBoundary, !Ref PermissionsBoundaryArn, !Ref AWS::NoValue]
      Policies:
        - PolicyName: DynamoDBAccess
          PolicyDocument:
            Version: "2012-10-17"
            Statement:
              - Effect: Allow
                Action:
                  - dynamodb:GetItem
                  - dynamodb:PutItem
                  - dynamodb:UpdateItem
                  - dynamodb:DeleteItem
                  - dynamodb:Query
                  - dynamodb:Scan
                Resource:
                  - !Sub arn:aws:dynamodb:${AWS::Region}:${AWS::AccountId}:table/${TrackingTable}
                  - !Sub arn:aws:dynamodb:${AWS::Region}:${AWS::AccountId}:table/${AgentTable}
              - Effect: Allow
                Action:
                  - kms:Encrypt
                  - kms:Decrypt
                  - kms:ReEncrypt*
                  - kms:GenerateDataKey*
                  - kms:DescribeKey
                Resource: !GetAtt CustomerManagedEncryptionKey.Arn
              - Effect: Allow
                Action:
                  - lambda:InvokeFunction
                Resource: 
                  - !GetAtt GetFileContentsResolverFunction.Arn
                  - !GetAtt GetStepFunctionExecutionResolverFunction.Arn
                  - !GetAtt ConfigurationResolverFunction.Arn
                  - !GetAtt UploadResolverFunction.Arn
                  - !GetAtt CopyToBaselineResolverFunction.Arn
                  - !GetAtt CreateDocumentResolverFunction.Arn
                  - !GetAtt DeleteDocumentResolverFunction.Arn
                  - !GetAtt QueryKnowledgeBaseResolverFunction.Arn
                  - !GetAtt ReprocessDocumentResolverFunction.Arn
                  - !GetAtt AgentRequestHandlerFunction.Arn
                  - !GetAtt ListAvailableAgentsFunction.Arn

  # Lambda function for Create Document resolver
  CreateDocumentResolverFunction:
    Type: AWS::Serverless::Function
    Metadata:
      cfn_nag:
        rules_to_suppress:
          - id: W89
            reason: "Function does not require VPC access as it only interacts with AWS services via APIs"
          - id: W92
            reason: "Function does not require reserved concurrency as it scales based on demand"
          - id: W12
            reason: "Lambda requires CloudWatch logs permissions"
    # checkov:skip=CKV_AWS_116: "DLQ not required for AppSync resolver function"
    # checkov:skip=CKV_AWS_117: "Function does not require VPC access as it only interacts with AWS services via APIs"
    # checkov:skip=CKV_AWS_115: "Function does not require reserved concurrency as it scales based on demand"
    # checkov:skip=CKV_AWS_173: "Environment variables do not contain sensitive data - only configuration values like feature flags and non-sensitive settings"
    Properties:
      PermissionsBoundary: !If [HasPermissionsBoundary, !Ref PermissionsBoundaryArn, !Ref AWS::NoValue]
      Handler: index.handler
      Runtime: python3.12
      CodeUri: ./src/lambda/create_document_resolver
      Description: Lambda function to create document tracking via GraphQL API
      MemorySize: 512
      Timeout: 60
      Environment:
        Variables:
          LOG_LEVEL: !Ref LogLevel
          TRACKING_TABLE_NAME: !Ref TrackingTable
      LoggingConfig:
        LogGroup: !Ref CreateDocumentResolverFunctionLogGroup
      Policies:
        - DynamoDBCrudPolicy:
            TableName: !Ref TrackingTable
        - Statement:
            - Effect: Allow
              Action:
                - kms:Encrypt
                - kms:Decrypt
                - kms:ReEncrypt*
                - kms:GenerateDataKey*
                - kms:DescribeKey
              Resource: !GetAtt CustomerManagedEncryptionKey.Arn

  CreateDocumentResolverFunctionLogGroup:
    Type: AWS::Logs::LogGroup
    Properties:
      KmsKeyId: !GetAtt CustomerManagedEncryptionKey.Arn
      RetentionInDays: !Ref LogRetentionDays

  # Create Document resolver configuration
  CreateDocumentResolver:
    Type: AWS::AppSync::Resolver
    Properties:
      ApiId: !GetAtt GraphQLApi.ApiId
      TypeName: Mutation
      FieldName: createDocument
      DataSourceName: !GetAtt CreateDocumentDataSource.Name

  # Data source for Create Document resolver
  CreateDocumentDataSource:
    Type: AWS::AppSync::DataSource
    Properties:
      ApiId: !GetAtt GraphQLApi.ApiId
      Name: CreateDocumentDataSource
      Description: Lambda function for creating document tracking records
      Type: AWS_LAMBDA
      ServiceRoleArn: !GetAtt AppSyncServiceRole.Arn
      LambdaConfig:
        LambdaFunctionArn: !GetAtt CreateDocumentResolverFunction.Arn

  UpdateDocumentResolver:
    Type: AWS::AppSync::Resolver
    Properties:
      ApiId: !GetAtt GraphQLApi.ApiId
      TypeName: Mutation
      FieldName: updateDocument
      DataSourceName: !GetAtt TrackingTableDataSource.Name
      RequestMappingTemplate: |-
        #set( $PK = "doc#${ctx.args.input.ObjectKey}" )
        #set( $expNames = {} )
        #set( $expValues = {} )
        #set( $expSet = {} )
        ## Iterate through each argument with values and update expression variables **
        #foreach( $entry in $ctx.args.input.entrySet() )
            ## skip empty values **
            #if( !$util.isNullOrBlank($entry.value)  )
                $util.qr( $expSet.put("#${entry.key}", ":${entry.key}") )
                $util.qr( $expNames.put("#${entry.key}", "${entry.key}") )
                $util.qr( $expValues.put(":${entry.key}", $util.dynamodb.toDynamoDB($entry.value)) )
            #end
        #end
        ## Start building the update expression, starting with attributes we're going to SET **
        #set( $expression = "" )
        #if( !${expSet.isEmpty()} )
            #set( $expression = "SET" )
            #foreach( $entry in $expSet.entrySet() )
                #set( $expression = "${expression} ${entry.key} = ${entry.value}" )
                #if ( $foreach.hasNext )
                    #set( $expression = "${expression}," )
                #end
            #end
        #end
        {
            "version" : "2018-05-29",
            "operation" : "UpdateItem",
            "key" : {
              "PK": $util.dynamodb.toDynamoDBJson($PK),
              "SK": $util.dynamodb.toDynamoDBJson("none"),
            },
            "update" : {
                "expression": "$expression"
                #if( !${expNames.isEmpty()} )
                , "expressionNames": $utils.toJson($expNames)
                #end
                #if( !${expValues.isEmpty()} )
                , "expressionValues": $utils.toJson($expValues)
                #end
            }
        }
      ResponseMappingTemplate: |
        $util.toJson($ctx.result)

  GetDocumentResolver:
    Type: AWS::AppSync::Resolver
    Properties:
      ApiId: !GetAtt GraphQLApi.ApiId
      TypeName: Query
      FieldName: getDocument
      DataSourceName: !GetAtt TrackingTableDataSource.Name
      RequestMappingTemplate: |
        #set( $PK = "doc#${context.arguments.ObjectKey}" )
        {
          "version": "2018-05-29",
          "operation": "GetItem",
          "key" : {
            "PK": $util.dynamodb.toDynamoDBJson($PK),
            "SK": $util.dynamodb.toDynamoDBJson("none"),
          }
        }
      ResponseMappingTemplate: |
        $util.toJson($ctx.result)

  ListDocumentResolver:
    Type: AWS::AppSync::Resolver
    Properties:
      ApiId: !GetAtt GraphQLApi.ApiId
      TypeName: Query
      FieldName: listDocuments
      DataSourceName: !GetAtt TrackingTableDataSource.Name
      RequestMappingTemplate: |
        {
            "version": "2018-05-29",
            "operation": "Scan",
            "filter": {
                #if($context.arguments.startDateTime && $context.arguments.endDateTime)
                    "expression": "InitialEventTime BETWEEN :startDateTime AND :endDateTime",
                    "expressionValues": {
                        ":startDateTime": { "S": "$context.arguments.startDateTime" },
                        ":endDateTime": { "S": "$context.arguments.endDateTime" }
                    }
                #elseif($context.arguments.startDateTime)
                    "expression": "InitialEventTime >= :startDateTime",
                    "expressionValues": {
                        ":startDateTime": { "S": "$context.arguments.startDateTime" }
                    }
                #elseif($context.arguments.endDateTime)
                    "expression": "InitialEventTime <= :endDateTime",
                    "expressionValues": {
                        ":endDateTime": { "S": "$context.arguments.endDateTime" }
                    }
                #end
            },
            #if($context.prev.result)
                "nextToken": "$context.prev.result.nextToken",
            #end
            "limit": 50,
            "consistentRead": false,
            "select": "ALL_ATTRIBUTES"
        }
      ResponseMappingTemplate: |
        {
            "Documents": $util.toJson($ctx.result.items),
            "nextToken": $util.toJson($ctx.result.nextToken)
        }

  ListDocumentDateHourResolver:
    Type: AWS::AppSync::Resolver
    Properties:
      ApiId: !GetAtt GraphQLApi.ApiId
      TypeName: Query
      FieldName: listDocumentsDateHour
      DataSourceName: !GetAtt TrackingTableDataSource.Name
      RequestMappingTemplate: |
        #set( $shardsInDay = 6 )
        #set( $shardDivider = 24 / $shardsInDay )
        #set( $Integer = 0 )
        #set( $now = $util.time.nowISO8601() )
        #set( $hourNow = $Integer.parseInt($now.substring(11, 13)) )
        #set( $date = $util.defaultIfNullOrBlank($ctx.args.date, $now.substring(0, 10)) )
        #set( $hour = $util.defaultIfNull($ctx.args.hour, $hourNow) )
        #if( $hour < 0 || $hour > 23 )
          $util.error("Invalid hour parameter - value should be between 0 and 23")
        #end
        #set( $hourPad = $date.format("%02d", $hour) )
        #set( $hourShard = $hour / $shardDivider )
        #set( $shardPad = $date.format("%02d", $hourShard) )

        #set( $PK = "list#${date}#s#${shardPad}" )
        #set( $skPrefix = "ts#${date}T${hourPad}" )

        {
          "version" : "2018-05-29",
          "operation" : "Query",
          "query" : {
            "expression": "PK = :PK and begins_with(SK, :prefix)",
            "expressionValues": {
              ":PK": $util.dynamodb.toDynamoDBJson($PK),
              ":prefix": $util.dynamodb.toDynamoDBJson($skPrefix),
            },
          },
        }
      ResponseMappingTemplate: |
        {
            "Documents": $util.toJson($ctx.result.items),
            "nextToken": $util.toJson($ctx.result.nextToken)
        }

  ListDocumentDateShardResolver:
    Type: AWS::AppSync::Resolver
    Properties:
      ApiId: !GetAtt GraphQLApi.ApiId
      TypeName: Query
      FieldName: listDocumentsDateShard
      DataSourceName: !GetAtt TrackingTableDataSource.Name
      RequestMappingTemplate: |
        #set( $shardsInDay = 6 )
        #set( $shardDivider = 24 / $shardsInDay )
        #set( $Integer = 0 )
        #set( $now = $util.time.nowISO8601() )
        #set( $hourNow = $Integer.parseInt($now.substring(11, 13)) )
        #set( $shardNow = $hourNow / $shardDivider )
        #set( $date = $util.defaultIfNullOrBlank($ctx.args.date, $now.substring(0, 10)) )
        #set( $shard = $util.defaultIfNull($ctx.args.shard, $shardNow) )
        #if( $shard >= $shardsInDay )
          $util.error("Invalid shard parameter value - must positive and less than ${shardsInDay}")
        #end
        #set( $hourShard = $hour / $shardDivider )
        #set( $shardPad = $date.format("%02d", $shard) )

        #set( $PK = "list#${date}#s#${shardPad}" )

        {
          "version" : "2018-05-29",
          "operation" : "Query",
          "query" : {
            "expression": "PK = :PK",
            "expressionValues": {
              ":PK": $util.dynamodb.toDynamoDBJson($PK),
            }
          }
        }
      ResponseMappingTemplate: |
        {
            "Documents": $util.toJson($ctx.result.items),
            "nextToken": $util.toJson($ctx.result.nextToken)
        }

  GetFileContentsResolverFunction:
    Type: AWS::Serverless::Function
    Metadata:
      cfn_nag:
        rules_to_suppress:
          - id: W89
            reason: "Function does not require VPC access as it only interacts with AWS services via APIs"
          - id: W92
            reason: "Function does not require reserved concurrency as it scales based on demand"
          - id: W12
            reason: "Lambda requires CloudWatch logs permissions"
    # checkov:skip=CKV_AWS_116: "DLQ not required for AppSync resolver function"
    # checkov:skip=CKV_AWS_117: "Function does not require VPC access as it only interacts with AWS services via APIs"
    # checkov:skip=CKV_AWS_115: "Function does not require reserved concurrency as it scales based on demand"
    Properties:
      PermissionsBoundary: !If [HasPermissionsBoundary, !Ref PermissionsBoundaryArn, !Ref AWS::NoValue]
      Handler: index.handler
      Runtime: python3.12
      CodeUri: ./src/lambda/get_file_contents_resolver
      Description: Lambda function to return file contents via GraphQL API
      MemorySize: 512
      Timeout: 60
      LoggingConfig:
        LogGroup: !Ref GetFileContentsResolverFunctionLogGroup
      Policies:      
        - S3ReadPolicy:
            BucketName: !If
            - ShouldCreateEvaluationBaselineBucket
            - !Ref EvaluationBaselineBucket
            - !Ref EvaluationBaselineBucketName
        - S3ReadPolicy:
            BucketName: !Ref InputBucket
        - S3ReadPolicy:
            BucketName: !Ref ConfigurationBucket
        - S3ReadPolicy:
            BucketName: !Ref OutputBucket
        - Statement:
            - Effect: Allow
              Action:
                - kms:Encrypt
                - kms:Decrypt
                - kms:ReEncrypt*
                - kms:GenerateDataKey*
                - kms:DescribeKey
              Resource: !GetAtt CustomerManagedEncryptionKey.Arn

  GetFileContentsResolverFunctionLogGroup:
    Type: AWS::Logs::LogGroup
    Properties:
      KmsKeyId: !GetAtt CustomerManagedEncryptionKey.Arn
      RetentionInDays: !Ref LogRetentionDays

  GetFileContentsDataSource:
    Type: AWS::AppSync::DataSource
    Properties:
      ApiId: !GetAtt GraphQLApi.ApiId
      Name: GetFileContents
      Description: Lambda function to return file contents via GraphQL API
      Type: AWS_LAMBDA
      ServiceRoleArn: !GetAtt AppSyncServiceRole.Arn
      LambdaConfig:
        LambdaFunctionArn: !GetAtt GetFileContentsResolverFunction.Arn

  GetFileContentsResolver:
    Type: AWS::AppSync::Resolver
    DependsOn: GraphQLSchema
    Properties:
      ApiId: !GetAtt GraphQLApi.ApiId
      DataSourceName: !GetAtt GetFileContentsDataSource.Name
      TypeName: Query
      FieldName: getFileContents

  GetStepFunctionExecutionResolverFunction:
    Type: AWS::Serverless::Function
    Metadata:
      cfn_nag:
        rules_to_suppress:
          - id: W89
            reason: "Function does not require VPC access as it only interacts with AWS services via APIs"
          - id: W92
            reason: "Function does not require reserved concurrency as it scales based on demand"
          - id: W58
            reason: "DLQ not required for AppSync resolver function as GraphQL handles retries"
    # checkov:skip=CKV_AWS_116: "DLQ not required for AppSync resolver function as GraphQL handles retries"
    # checkov:skip=CKV_AWS_117: "Function does not require VPC access as it only interacts with AWS services via APIs"
    # checkov:skip=CKV_AWS_115: "Function does not require reserved concurrency as it scales based on demand"
    # checkov:skip=CKV_AWS_173: "Environment variables do not contain sensitive data - only configuration values like feature flags and non-sensitive settings"
    Properties:
      PermissionsBoundary: !If [HasPermissionsBoundary, !Ref PermissionsBoundaryArn, !Ref AWS::NoValue]
      CodeUri: src/lambda/get_stepfunction_execution_resolver/
      Handler: index.lambda_handler
      Runtime: python3.12
      Architectures:
        - x86_64
      MemorySize: 512
      Timeout: 60
      LoggingConfig:
        LogGroup: !Ref GetStepFunctionExecutionResolverFunctionLogGroup
      Policies:
        - Statement:
            - Effect: Allow
              Action:
                - states:DescribeExecution
                - states:GetExecutionHistory
              Resource: 
                - !Sub
                  - "arn:aws:states:${AWS::Region}:${AWS::AccountId}:execution:${StateMachineName}*"
                  - StateMachineName: !If
                      - IsPattern3
                      - !GetAtt PATTERN3STACK.Outputs.StateMachineName
                      - !If
                        - IsPattern2
                        - !GetAtt PATTERN2STACK.Outputs.StateMachineName
                        - !GetAtt PATTERN1STACK.Outputs.StateMachineName
        - KMSDecryptPolicy:
            KeyId: !GetAtt CustomerManagedEncryptionKey.Arn
        - Statement:
            - Effect: Allow
              Action:
                - kms:Encrypt
                - kms:Decrypt
                - kms:ReEncrypt*
                - kms:GenerateDataKey*
                - kms:DescribeKey
              Resource: !GetAtt CustomerManagedEncryptionKey.Arn

  GetStepFunctionExecutionResolverFunctionLogGroup:
    Type: AWS::Logs::LogGroup
    Properties:
      KmsKeyId: !GetAtt CustomerManagedEncryptionKey.Arn
      RetentionInDays: !Ref LogRetentionDays

  GetStepFunctionExecutionDataSource:
    Type: AWS::AppSync::DataSource
    Properties:
      ApiId: !GetAtt GraphQLApi.ApiId
      Name: GetStepFunctionExecution
      Description: Lambda function to return Step Functions execution details via GraphQL API
      Type: AWS_LAMBDA
      ServiceRoleArn: !GetAtt AppSyncServiceRole.Arn
      LambdaConfig:
        LambdaFunctionArn: !GetAtt GetStepFunctionExecutionResolverFunction.Arn

  GetStepFunctionExecutionResolver:
    Type: AWS::AppSync::Resolver
    DependsOn: GraphQLSchema
    Properties:
      ApiId: !GetAtt GraphQLApi.ApiId
      DataSourceName: !GetAtt GetStepFunctionExecutionDataSource.Name
      TypeName: Query
      FieldName: getStepFunctionExecution

  PublishStepFunctionUpdateResolverFunction:
    Type: AWS::Serverless::Function
    Metadata:
      cfn_nag:
        rules_to_suppress:
          - id: W89
            reason: "Function does not require VPC access as it only interacts with AWS services via APIs"
          - id: W92
            reason: "Function does not require reserved concurrency as it scales based on demand"
          - id: W12
            reason: "Lambda requires CloudWatch logs permissions"
    # checkov:skip=CKV_AWS_116: "DLQ not required for AppSync resolver function"
    # checkov:skip=CKV_AWS_117: "Function does not require VPC access as it only interacts with AWS services via APIs"
    # checkov:skip=CKV_AWS_115: "Function does not require reserved concurrency as it scales based on demand"
    # checkov:skip=CKV_AWS_173: "Environment variables do not contain sensitive data - only configuration values like feature flags and non-sensitive settings"
    Properties:
      PermissionsBoundary: !If [HasPermissionsBoundary, !Ref PermissionsBoundaryArn, !Ref AWS::NoValue]
      CodeUri: src/lambda/publish_stepfunction_update_resolver/
      Handler: index.lambda_handler
      Runtime: python3.12
      Architectures:
        - x86_64
      MemorySize: 256
      Timeout: 30
      LoggingConfig:
        LogGroup: !Ref PublishStepFunctionUpdateResolverFunctionLogGroup
      Environment:
        Variables:
          LOG_LEVEL: !Ref LogLevel
      Policies:
        - Statement:
            - Effect: Allow
              Action:
                - kms:Encrypt
                - kms:Decrypt
                - kms:ReEncrypt*
                - kms:GenerateDataKey*
                - kms:DescribeKey
              Resource: !GetAtt CustomerManagedEncryptionKey.Arn

  PublishStepFunctionUpdateResolverFunctionLogGroup:
    Type: AWS::Logs::LogGroup
    Properties:
      KmsKeyId: !GetAtt CustomerManagedEncryptionKey.Arn
      RetentionInDays: !Ref LogRetentionDays

  PublishStepFunctionUpdateDataSource:
    Type: AWS::AppSync::DataSource
    Properties:
      ApiId: !GetAtt GraphQLApi.ApiId
      Name: PublishStepFunctionUpdate
      Description: Lambda function to publish Step Functions execution updates via GraphQL API
      Type: AWS_LAMBDA
      ServiceRoleArn: !GetAtt AppSyncServiceRole.Arn
      LambdaConfig:
        LambdaFunctionArn: !GetAtt PublishStepFunctionUpdateResolverFunction.Arn

  PublishStepFunctionUpdateResolver:
    Type: AWS::AppSync::Resolver
    DependsOn: GraphQLSchema
    Properties:
      ApiId: !GetAtt GraphQLApi.ApiId
      DataSourceName: !GetAtt PublishStepFunctionUpdateDataSource.Name
      TypeName: Mutation
      FieldName: publishStepFunctionExecutionUpdate

  ConfigurationResolverFunction:
      Type: AWS::Serverless::Function
      Metadata:
        cfn_nag:
          rules_to_suppress:
            - id: W89
              reason: "Function does not require VPC access as it only interacts with AWS services via APIs"
            - id: W92
              reason: "Function does not require reserved concurrency as it scales based on demand"
            - id: W12
              reason: "Lambda requires CloudWatch logs permissions"
      # checkov:skip=CKV_AWS_116: "DLQ not required for AppSync resolver function"
      # checkov:skip=CKV_AWS_117: "Function does not require VPC access as it only interacts with AWS services via APIs"
      # checkov:skip=CKV_AWS_115: "Function does not require reserved concurrency as it scales based on demand"
      # checkov:skip=CKV_AWS_173: "Environment variables do not contain sensitive data - only configuration values like feature flags and non-sensitive settings"
      Properties:
        PermissionsBoundary: !If [HasPermissionsBoundary, !Ref PermissionsBoundaryArn, !Ref AWS::NoValue]       
        Handler: index.handler
        Runtime: python3.12
        CodeUri: ./src/lambda/configuration_resolver
        Description: Lambda function to manage configuration through GraphQL API
        MemorySize: 512
        Timeout: 60
        Environment:
          Variables:
            LOG_LEVEL: !Ref LogLevel
            CONFIGURATION_TABLE_NAME: !Ref ConfigurationTable
            STACK_NAME: !Ref AWS::StackName
        LoggingConfig:
          LogGroup: !Ref ConfigurationResolverFunctionLogGroup
        Policies:
          - DynamoDBCrudPolicy:
              TableName: !Ref ConfigurationTable
          - Statement:
              - Effect: Allow
                Action:
                  - kms:Encrypt
                  - kms:Decrypt
                  - kms:ReEncrypt*
                  - kms:GenerateDataKey*
                  - kms:DescribeKey
                Resource: !GetAtt CustomerManagedEncryptionKey.Arn
              - Effect: Allow
                Action:
                  - ssm:GetParameter
                  - ssm:PutParameter
                Resource: !Sub 'arn:aws:ssm:${AWS::Region}:${AWS::AccountId}:parameter/${AWS::StackName}/FlowDefinitionArn'

  ConfigurationResolverFunctionLogGroup:
    Type: AWS::Logs::LogGroup
    Properties:
      KmsKeyId: !GetAtt CustomerManagedEncryptionKey.Arn
      RetentionInDays: !Ref LogRetentionDays

  ConfigurationDataSource:
    Type: AWS::AppSync::DataSource
    Properties:
      ApiId: !GetAtt GraphQLApi.ApiId
      Name: ConfigurationDataSource
      Description: Lambda function to manage configuration via GraphQL API
      Type: AWS_LAMBDA
      ServiceRoleArn: !GetAtt AppSyncServiceRole.Arn
      LambdaConfig:
        LambdaFunctionArn: !GetAtt ConfigurationResolverFunction.Arn

  GetConfigurationResolver:
    Type: AWS::AppSync::Resolver
    DependsOn: GraphQLSchema
    Properties:
      ApiId: !GetAtt GraphQLApi.ApiId
      DataSourceName: !GetAtt ConfigurationDataSource.Name
      TypeName: Query
      FieldName: getConfiguration

  UpdateConfigurationResolver:
    Type: AWS::AppSync::Resolver
    DependsOn: GraphQLSchema
    Properties:
      ApiId: !GetAtt GraphQLApi.ApiId
      DataSourceName: !GetAtt ConfigurationDataSource.Name
      TypeName: Mutation
      FieldName: updateConfiguration

  CopyToBaselineResolverFunction:
    Type: AWS::Serverless::Function
    Metadata:
      cfn_nag:
        rules_to_suppress:
          - id: W89
            reason: "Function does not require VPC access as it only interacts with AWS services via APIs"
          - id: W92
            reason: "Function does not require reserved concurrency as it scales based on demand"
          - id: W12
            reason: "Lambda requires CloudWatch logs permissions"
    # checkov:skip=CKV_AWS_116: "DLQ not required for AppSync resolver function"
    # checkov:skip=CKV_AWS_117: "Function does not require VPC access as it only interacts with AWS services via APIs"
    # checkov:skip=CKV_AWS_115: "Function does not require reserved concurrency as it scales based on demand"
    # checkov:skip=CKV_AWS_173: "Environment variables do not contain sensitive data - only configuration values like feature flags and non-sensitive settings"
    Properties:
      PermissionsBoundary: !If [HasPermissionsBoundary, !Ref PermissionsBoundaryArn, !Ref AWS::NoValue]
      Handler: index.handler
      Runtime: python3.12
      CodeUri: ./src/lambda/copy_to_baseline_resolver
      Description: Lambda function to copy files to baseline bucket via GraphQL API
      MemorySize: 512
      Timeout: 300
      Environment:
        Variables:
          LOG_LEVEL: !Ref LogLevel
          OUTPUT_BUCKET: !Ref OutputBucket
          EVALUATION_BASELINE_BUCKET: !If
            - ShouldCreateEvaluationBaselineBucket
            - !Ref EvaluationBaselineBucket
            - !Ref EvaluationBaselineBucketName
          APPSYNC_API_URL: !GetAtt GraphQLApi.GraphQLUrl
      LoggingConfig:
        LogGroup: !Ref CopyToBaselineResolverFunctionLogGroup
      Policies:
        - S3CrudPolicy:
            BucketName: !Ref OutputBucket
        - S3CrudPolicy:
            BucketName: !If
              - ShouldCreateEvaluationBaselineBucket
              - !Ref EvaluationBaselineBucket
              - !Ref EvaluationBaselineBucketName
        - Statement:
            - Effect: Allow
              Action:
                - kms:Encrypt
                - kms:Decrypt
                - kms:ReEncrypt*
                - kms:GenerateDataKey*
                - kms:DescribeKey
              Resource: !GetAtt CustomerManagedEncryptionKey.Arn
        # Allow the function to invoke itself asynchronously
        - Statement:
            - Effect: Allow
              Action:
                - lambda:InvokeFunction
              Resource: !Sub "arn:${AWS::Partition}:lambda:${AWS::Region}:${AWS::AccountId}:function:${AWS::StackName}-CopyToBaseline*"
        # Allow AppSync access for document updates
        - Statement:
            - Effect: Allow
              Action:
                - appsync:GraphQL
              Resource:
                - !Sub "${GraphQLApi.Arn}/types/Mutation/*"

  CopyToBaselineResolverFunctionLogGroup:
    Type: AWS::Logs::LogGroup
    Properties:
      KmsKeyId: !GetAtt CustomerManagedEncryptionKey.Arn
      RetentionInDays: !Ref LogRetentionDays

  CopyToBaselineDataSource:
    Type: AWS::AppSync::DataSource
    Properties:
      ApiId: !GetAtt GraphQLApi.ApiId
      Name: CopyToBaselineDataSource
      Description: Lambda function for copying files to baseline bucket
      Type: AWS_LAMBDA
      ServiceRoleArn: !GetAtt AppSyncServiceRole.Arn
      LambdaConfig:
        LambdaFunctionArn: !GetAtt CopyToBaselineResolverFunction.Arn

  CopyToBaselineResolver:
    Type: AWS::AppSync::Resolver
    DependsOn: GraphQLSchema
    Properties:
      ApiId: !GetAtt GraphQLApi.ApiId
      DataSourceName: !GetAtt CopyToBaselineDataSource.Name
      TypeName: Mutation
      FieldName: copyToBaseline

  DeleteDocumentResolverFunction:
    Type: AWS::Serverless::Function
    Metadata:
      cfn_nag:
        rules_to_suppress:
          - id: W89
            reason: "Function does not require VPC access as it only interacts with AWS services via APIs"
          - id: W92
            reason: "Function does not require reserved concurrency as it scales based on demand"
          - id: W12
            reason: "Lambda requires CloudWatch logs permissions"
    # checkov:skip=CKV_AWS_116: "DLQ not required for AppSync resolver function"
    # checkov:skip=CKV_AWS_117: "Function does not require VPC access as it only interacts with AWS services via APIs"
    # checkov:skip=CKV_AWS_115: "Function does not require reserved concurrency as it scales based on demand"
    # checkov:skip=CKV_AWS_173: "Environment variables do not contain sensitive data - only configuration values like feature flags and non-sensitive settings"
    Properties:
      PermissionsBoundary: !If [HasPermissionsBoundary, !Ref PermissionsBoundaryArn, !Ref AWS::NoValue]
      Handler: index.handler
      Runtime: python3.12
      CodeUri: ./src/lambda/delete_document_resolver
      Description: Lambda function to delete documents via GraphQL API
      MemorySize: 512
      Timeout: 60
      Environment:
        Variables:
          LOG_LEVEL: !Ref LogLevel
          TRACKING_TABLE_NAME: !Ref TrackingTable
          INPUT_BUCKET: !Ref InputBucket
          OUTPUT_BUCKET: !Ref OutputBucket
      LoggingConfig:
        LogGroup: !Ref DeleteDocumentResolverFunctionLogGroup
      Policies:
        - DynamoDBCrudPolicy:
            TableName: !Ref TrackingTable
        - S3CrudPolicy:
            BucketName: !Ref InputBucket
        - S3CrudPolicy:
            BucketName: !Ref OutputBucket
        - Statement:
            - Effect: Allow
              Action:
                - kms:Encrypt
                - kms:Decrypt
                - kms:ReEncrypt*
                - kms:GenerateDataKey*
                - kms:DescribeKey
              Resource: !GetAtt CustomerManagedEncryptionKey.Arn

  DeleteDocumentResolverFunctionLogGroup:
    Type: AWS::Logs::LogGroup
    Properties:
      KmsKeyId: !GetAtt CustomerManagedEncryptionKey.Arn
      RetentionInDays: !Ref LogRetentionDays

  DeleteDocumentDataSource:
    Type: AWS::AppSync::DataSource
    Properties:
      ApiId: !GetAtt GraphQLApi.ApiId
      Name: DeleteDocumentDataSource
      Description: Lambda function for deleting documents
      Type: AWS_LAMBDA
      ServiceRoleArn: !GetAtt AppSyncServiceRole.Arn
      LambdaConfig:
        LambdaFunctionArn: !GetAtt DeleteDocumentResolverFunction.Arn

  DeleteDocumentResolver:
    Type: AWS::AppSync::Resolver
    DependsOn: GraphQLSchema
    Properties:
      ApiId: !GetAtt GraphQLApi.ApiId
      DataSourceName: !GetAtt DeleteDocumentDataSource.Name
      TypeName: Mutation
      FieldName: deleteDocument
      
  ReprocessDocumentResolverFunction:
    Type: AWS::Serverless::Function
    Metadata:
      cfn_nag:
        rules_to_suppress:
          - id: W89
            reason: "Function does not require VPC access as it only interacts with AWS services via APIs"
          - id: W92
            reason: "Function does not require reserved concurrency as it scales based on demand"
          - id: W12
            reason: "Lambda requires CloudWatch logs permissions"
    # checkov:skip=CKV_AWS_116: "DLQ not required for AppSync resolver function"
    # checkov:skip=CKV_AWS_117: "Function does not require VPC access as it only interacts with AWS services via APIs"
    # checkov:skip=CKV_AWS_115: "Function does not require reserved concurrency as it scales based on demand"
    # checkov:skip=CKV_AWS_173: "Environment variables do not contain sensitive data - only configuration values like feature flags and non-sensitive settings"
    Properties:
      PermissionsBoundary: !If [HasPermissionsBoundary, !Ref PermissionsBoundaryArn, !Ref AWS::NoValue]
      Handler: index.handler
      Runtime: python3.12
      CodeUri: ./src/lambda/reprocess_document_resolver
      Description: Lambda function to reprocess documents via GraphQL API
      MemorySize: 512
      Timeout: 60
      Environment:
        Variables:
          LOG_LEVEL: !Ref LogLevel
          INPUT_BUCKET: !Ref InputBucket
      LoggingConfig:
        LogGroup: !Ref ReprocessDocumentResolverFunctionLogGroup
      Policies:
        - S3CrudPolicy:
            BucketName: !Ref InputBucket
        - Statement:
            - Effect: Allow
              Action:
                - kms:Encrypt
                - kms:Decrypt
                - kms:ReEncrypt*
                - kms:GenerateDataKey*
                - kms:DescribeKey
              Resource: !GetAtt CustomerManagedEncryptionKey.Arn

  ReprocessDocumentResolverFunctionLogGroup:
    Type: AWS::Logs::LogGroup
    Properties:
      KmsKeyId: !GetAtt CustomerManagedEncryptionKey.Arn
      RetentionInDays: !Ref LogRetentionDays

  ReprocessDocumentDataSource:
    Type: AWS::AppSync::DataSource
    Properties:
      ApiId: !GetAtt GraphQLApi.ApiId
      Name: ReprocessDocumentDataSource
      Description: Lambda function for reprocessing documents
      Type: AWS_LAMBDA
      ServiceRoleArn: !GetAtt AppSyncServiceRole.Arn
      LambdaConfig:
        LambdaFunctionArn: !GetAtt ReprocessDocumentResolverFunction.Arn

  ReprocessDocumentResolver:
    Type: AWS::AppSync::Resolver
    DependsOn: GraphQLSchema
    Properties:
      ApiId: !GetAtt GraphQLApi.ApiId
      DataSourceName: !GetAtt ReprocessDocumentDataSource.Name
      TypeName: Mutation
      FieldName: reprocessDocument

  UploadResolverFunction:
    Type: AWS::Serverless::Function
    Metadata:
      cfn_nag:
        rules_to_suppress:
          - id: W12
            reason: "Lambda requires CloudWatch logs permissions"
          - id: W89
            reason: "Function does not require VPC access as it only interacts with AWS services via APIs"
          - id: W92
            reason: "Function does not require reserved concurrency as it scales based on demand"
    # checkov:skip=CKV_AWS_115: "Function does not require reserved concurrency as it scales based on demand"
    # checkov:skip=CKV_AWS_116: "DLQ not required for AppSync resolver function"
    # checkov:skip=CKV_AWS_117: "Function does not require VPC access as it only interacts with AWS services via APIs"
    # checkov:skip=CKV_AWS_173: "Environment variables do not contain sensitive data - only configuration values like feature flags and non-sensitive settings"
    Properties:
      PermissionsBoundary: !If [HasPermissionsBoundary, !Ref PermissionsBoundaryArn, !Ref AWS::NoValue]
      Handler: index.handler
      Runtime: python3.12
      CodeUri: ./src/lambda/upload_resolver
      Description: Lambda function to return signed upload URL via GraphQL API
      MemorySize: 512
      Timeout: 60
      Environment:
        Variables:
          LOG_LEVEL: !Ref LogLevel
          INPUT_BUCKET: !Ref InputBucket
      LoggingConfig:
        LogGroup: !Ref UploadResolverFunctionLogGroup
      Policies:      
        - S3WritePolicy:
            BucketName: !Ref InputBucket
        - S3WritePolicy:
            BucketName: !Ref ConfigurationBucket
        - S3WritePolicy:
            BucketName: !Ref OutputBucket
        - S3WritePolicy:
            BucketName: 
              !If
                - ShouldCreateEvaluationBaselineBucket
                - !Ref EvaluationBaselineBucket
                - !Ref EvaluationBaselineBucketName
        - Statement:
            - Effect: Allow
              Action:
                - kms:Encrypt
                - kms:Decrypt
                - kms:ReEncrypt*
                - kms:GenerateDataKey*
                - kms:DescribeKey
              Resource: !GetAtt CustomerManagedEncryptionKey.Arn
  
  UploadResolverFunctionLogGroup:
    Type: AWS::Logs::LogGroup
    Properties:
      KmsKeyId: !GetAtt CustomerManagedEncryptionKey.Arn
      RetentionInDays: !Ref LogRetentionDays

  # AppSync resolver data source
  UploadResolverDataSource:
    Type: AWS::AppSync::DataSource
    Properties:
      ApiId: !GetAtt GraphQLApi.ApiId
      Name: UploadResolverDataSource
      Description: Lambda function for generating presigned URLs
      Type: AWS_LAMBDA
      ServiceRoleArn: !GetAtt AppSyncServiceRole.Arn
      LambdaConfig:
        LambdaFunctionArn: !GetAtt UploadResolverFunction.Arn

  # AppSync resolver
  UploadDocumentResolver:
    Type: AWS::AppSync::Resolver
    DependsOn: GraphQLSchema
    Properties:
      ApiId: !GetAtt GraphQLApi.ApiId
      DataSourceName: !GetAtt UploadResolverDataSource.Name
      TypeName: Mutation
      FieldName: uploadDocument

  ##########################################################################
  # Knowledge Base Query Resolver 
  ##########################################################################

  QueryKnowledgeBaseResolverFunction:
    Type: AWS::Serverless::Function
    Metadata:
      cfn_nag:
        rules_to_suppress:
          - id: W89
            reason: "Function does not require VPC access as it only interacts with AWS services via APIs"
          - id: W92
            reason: "Function does not require reserved concurrency as it scales based on demand"
          - id: W12
            reason: "Lambda requires CloudWatch logs permissions"
    # checkov:skip=CKV_AWS_116: "DLQ not required for AppSync resolver function"
    # checkov:skip=CKV_AWS_117: "Function does not require VPC access as it only interacts with AWS services via APIs"
    # checkov:skip=CKV_AWS_115: "Function does not require reserved concurrency as it scales based on demand"
    # checkov:skip=CKV_AWS_173: "Environment variables do not contain sensitive data - only configuration values like feature flags and non-sensitive settings"
    Properties:
      PermissionsBoundary: !If [HasPermissionsBoundary, !Ref PermissionsBoundaryArn, !Ref AWS::NoValue]
      Handler: index.handler
      Runtime: python3.12
      CodeUri: ./src/lambda/query_knowledgebase_resolver
      Description: Lambda function to query Bedrock Knowledge Base via GraphQL API
      MemorySize: 512
      Timeout: 60
      Environment:
        Variables:
          LOG_LEVEL: !Ref LogLevel
          KB_ID: !If
            - ShouldUseDocumentKnowledgeBase
            - !GetAtt DOCUMENTBEDROCKKB.Outputs.KnowledgeBaseID
            - ""
          KB_ACCOUNT_ID: !Ref AWS::AccountId
          KB_REGION: !Ref AWS::Region
          MODEL_ID: !Ref KnowledgeBaseModelId
          GUARDRAIL_ID_AND_VERSION: !If [HasGuardrailConfig, !Sub "${BedrockGuardrailId}:${BedrockGuardrailVersion}", ""]
      LoggingConfig:
        LogGroup: !Ref QueryKnowledgeBaseResolverFunctionLogGroup
      Policies:
        - Statement: 
          - !If
            - ShouldUseDocumentKnowledgeBase
            - Effect: Allow
              Action:
                - bedrock:Retrieve
                - bedrock:RetrieveAndGenerate
              Resource: !Sub "arn:aws:bedrock:${AWS::Region}:${AWS::AccountId}:knowledge-base/${DOCUMENTBEDROCKKB.Outputs.KnowledgeBaseID}"
            - !Ref AWS::NoValue
          - Effect: Allow
            Action:
              - "bedrock:InvokeModel"
            Resource:
              - !Sub "arn:aws:bedrock:*::foundation-model/*"
              - !Sub "arn:aws:bedrock:${AWS::Region}:${AWS::AccountId}:inference-profile/*"
          - Effect: Allow
            Action:
              - "bedrock:GetInferenceProfile"
            Resource:
              - !Sub "arn:aws:bedrock:${AWS::Region}:${AWS::AccountId}:inference-profile/*"
          - !If
            - HasGuardrailConfig
            - Effect: Allow
              Action:
                - "bedrock:ApplyGuardrail"
              Resource:
                - !Sub "arn:aws:bedrock:${AWS::Region}:${AWS::AccountId}:guardrail/${BedrockGuardrailId}"
            - !Ref AWS::NoValue
          - Effect: Allow
            Action:
              - kms:Encrypt
              - kms:Decrypt
              - kms:ReEncrypt*
              - kms:GenerateDataKey*
              - kms:DescribeKey
            Resource: !GetAtt CustomerManagedEncryptionKey.Arn

  QueryKnowledgeBaseResolverFunctionLogGroup:
    Type: AWS::Logs::LogGroup
    Properties:
      KmsKeyId: !GetAtt CustomerManagedEncryptionKey.Arn
      RetentionInDays: !Ref LogRetentionDays

  QueryKnowledgeBaseDataSource:
    Type: AWS::AppSync::DataSource
    Properties:
      ApiId: !GetAtt GraphQLApi.ApiId
      Name: QueryKnowledgeBase
      Description: Lambda function to query Bedrock Knowledge Base
      Type: AWS_LAMBDA
      ServiceRoleArn: !GetAtt AppSyncServiceRole.Arn
      LambdaConfig:
        LambdaFunctionArn: !GetAtt QueryKnowledgeBaseResolverFunction.Arn

  QueryKnowledgeBaseResolver:
    Type: AWS::AppSync::Resolver
    DependsOn: GraphQLSchema
    Properties:
      ApiId: !GetAtt GraphQLApi.ApiId
      DataSourceName: !GetAtt QueryKnowledgeBaseDataSource.Name
      TypeName: Query
      FieldName: queryKnowledgeBase

  ##########################################################################
  # Agent-related AppSync Resources
  ##########################################################################

  # AppSync resolver for listing available agents
  ListAvailableAgentsResolver:
    Type: AWS::AppSync::Resolver
    DependsOn: GraphQLSchema
    Properties:
      ApiId: !GetAtt GraphQLApi.ApiId
      TypeName: Query
      FieldName: listAvailableAgents
      DataSourceName: !GetAtt ListAvailableAgentsDataSource.Name

  ListAvailableAgentsDataSource:
    Type: AWS::AppSync::DataSource
    Properties:
      ApiId: !GetAtt GraphQLApi.ApiId
      Name: ListAvailableAgentsDataSource
      Description: Lambda function for listing available agents
      Type: AWS_LAMBDA
      ServiceRoleArn: !GetAtt AppSyncServiceRole.Arn
      LambdaConfig:
        LambdaFunctionArn: !GetAtt ListAvailableAgentsFunction.Arn

  # AppSync resolvers for agent operations
  SubmitAgentQueryResolver:
    Type: AWS::AppSync::Resolver
    DependsOn: GraphQLSchema
    Properties:
      ApiId: !GetAtt GraphQLApi.ApiId
      TypeName: Query
      FieldName: submitAgentQuery
      DataSourceName: !GetAtt AgentRequestHandlerDataSource.Name

  AgentRequestHandlerDataSource:
    Type: AWS::AppSync::DataSource
    Properties:
      ApiId: !GetAtt GraphQLApi.ApiId
      Name: AgentRequestHandlerDataSource
      Description: Lambda function for handling agent query requests
      Type: AWS_LAMBDA
      ServiceRoleArn: !GetAtt AppSyncServiceRole.Arn
      LambdaConfig:
        LambdaFunctionArn: !GetAtt AgentRequestHandlerFunction.Arn

  GetAgentJobStatusResolver:
    Type: AWS::AppSync::Resolver
    DependsOn: GraphQLSchema
    Properties:
      ApiId: !GetAtt GraphQLApi.ApiId
      TypeName: Query
      FieldName: getAgentJobStatus
      DataSourceName: !GetAtt AgentTableDataSource.Name
      RequestMappingTemplate: |
        #set($userId = $context.identity.username)
        #if(!$userId)
          #set($userId = $context.identity.sub)
        #end
        #if(!$userId)
          #set($userId = "anonymous")
        #end
        {
          "version": "2018-05-29",
          "operation": "GetItem",
          "key": {
            "PK": $util.dynamodb.toDynamoDBJson("agent#${userId}"),
            "SK": $util.dynamodb.toDynamoDBJson($ctx.args.jobId)
          }
        }
      ResponseMappingTemplate: |
        #if(!$ctx.result)
          null
        #else
          {
            "jobId": $util.toJson($ctx.result.SK),
            "status": $util.toJson($ctx.result.status),
            "query": $util.toJson($ctx.result.query),
            "agentIds": $util.toJson($ctx.result.agentIds),
            "createdAt": $util.toJson($ctx.result.createdAt),
            "completedAt": $util.toJson($ctx.result.completedAt),
            "result": $util.toJson($ctx.result.result),
            "error": $util.toJson($ctx.result.error),
            "agent_messages": $util.toJson($ctx.result.agent_messages)
          }
        #end

  ListAgentJobsResolver:
    Type: AWS::AppSync::Resolver
    DependsOn: GraphQLSchema
    Properties:
      ApiId: !GetAtt GraphQLApi.ApiId
      TypeName: Query
      FieldName: listAgentJobs
      DataSourceName: !GetAtt AgentTableDataSource.Name
      RequestMappingTemplate: |
        #set($userId = $context.identity.username)
        #if(!$userId)
          #set($userId = $context.identity.sub)
        #end
        #if(!$userId)
          #set($userId = "anonymous")
        #end
        {
          "version": "2018-05-29",
          "operation": "Query",
          "query": {
            "expression": "PK = :pk",
            "expressionValues": {
              ":pk": $util.dynamodb.toDynamoDBJson("agent#${userId}")
            }
          },
          #if($ctx.args.limit)
            "limit": $ctx.args.limit,
          #end
          #if($ctx.args.nextToken)
            "nextToken": "$ctx.args.nextToken",
          #end
          "scanIndexForward": false
        }
      ResponseMappingTemplate: |
        {
          "items": [
            #foreach($item in $ctx.result.items)
              {
                "jobId": $util.toJson($item.SK),
                "status": $util.toJson($item.status),
                "query": $util.toJson($item.query),
                "agentIds": $util.toJson($item.agentIds),
                "createdAt": $util.toJson($item.createdAt),
                "completedAt": $util.toJson($item.completedAt),
                "result": $util.toJson($item.result),
                "error": $util.toJson($item.error)
              }#if($foreach.hasNext),#end
            #end
          ],
          "nextToken": $util.toJson($ctx.result.nextToken)
        }

  UpdateAgentJobStatusResolver:
    Type: AWS::AppSync::Resolver
    DependsOn: GraphQLSchema
    Properties:
      ApiId: !GetAtt GraphQLApi.ApiId
      TypeName: Mutation
      FieldName: updateAgentJobStatus
      DataSourceName: !GetAtt AgentTableDataSource.Name
      RequestMappingTemplate: |-
        #set($userId = $ctx.args.userId)
        #set($expNames = {})
        #set($expValues = {})
        
        ## Set status (required)
        $util.qr($expNames.put("#status", "status"))
        $util.qr($expValues.put(":status", $util.dynamodb.toDynamoDB($ctx.args.status)))
        #set($updateExpression = "SET #status = :status")
        
        ## Set result (optional)
        #if($ctx.args.result)
          $util.qr($expNames.put("#result", "result"))
          $util.qr($expValues.put(":result", $util.dynamodb.toDynamoDB($ctx.args.result)))
          #set($updateExpression = "${updateExpression}, #result = :result")
        #end
        
        ## Set completedAt to current timestamp when status is COMPLETED or FAILED
        #if($ctx.args.status == "COMPLETED" || $ctx.args.status == "FAILED")
          $util.qr($expNames.put("#completedAt", "completedAt"))
          $util.qr($expValues.put(":completedAt", $util.dynamodb.toDynamoDB($util.time.nowISO8601())))
          #set($updateExpression = "${updateExpression}, #completedAt = :completedAt")
        #end
        
        {
          "version": "2018-05-29",
          "operation": "UpdateItem",
          "key": {
            "PK": $util.dynamodb.toDynamoDBJson("agent#${userId}"),
            "SK": $util.dynamodb.toDynamoDBJson($ctx.args.jobId)
          },
          "update": {
            "expression": "$updateExpression",
            "expressionNames": $utils.toJson($expNames),
            "expressionValues": $utils.toJson($expValues)
          }
        }
      ResponseMappingTemplate: |-
        true

  DeleteAgentJobResolver:
    Type: AWS::AppSync::Resolver
    DependsOn: GraphQLSchema
    Properties:
      ApiId: !GetAtt GraphQLApi.ApiId
      TypeName: Mutation
      FieldName: deleteAgentJob
      DataSourceName: !GetAtt AgentTableDataSource.Name
      RequestMappingTemplate: |-
        #set($userId = $context.identity.username)
        #if(!$userId)
          #set($userId = $context.identity.sub)
        #end
        #if(!$userId)
          #set($userId = "anonymous")
        #end
        {
          "version": "2018-05-29",
          "operation": "DeleteItem",
          "key": {
            "PK": $util.dynamodb.toDynamoDBJson("agent#${userId}"),
            "SK": $util.dynamodb.toDynamoDBJson($ctx.args.jobId)
          }
        }
      ResponseMappingTemplate: |-
        #if($ctx.error)
          $util.error($ctx.error.message, $ctx.error.type)
        #else
          true
        #end

  AgentTableDataSource:
    Type: AWS::AppSync::DataSource
    Properties:
      ApiId: !GetAtt GraphQLApi.ApiId
      Name: AgentTableDataSource
      Description: DynamoDB table for agent job tracking
      Type: AMAZON_DYNAMODB
      ServiceRoleArn: !GetAtt AppSyncServiceRole.Arn
      DynamoDBConfig:
        TableName: !Ref AgentTable
        AwsRegion: !Ref AWS::Region

  ##########################################################################
  # WebUI build and deployment 
  ##########################################################################

  CloudFrontOriginAccessIdentity:
    Type: AWS::CloudFront::CloudFrontOriginAccessIdentity
    Properties:
      CloudFrontOriginAccessIdentityConfig:
        Comment: !Sub "${AWS::StackName} CloudFront OAI for ${WebUIBucket}"

  # Define a custom response headers policy for security headers
  SecurityHeadersPolicy:
    Type: AWS::CloudFront::ResponseHeadersPolicy
    Properties:
      ResponseHeadersPolicyConfig:
        Name: !Sub "${AWS::StackName}-security-headers-policy"
        Comment: "Security headers policy"
        SecurityHeadersConfig:
          ContentSecurityPolicy:
            Override: true
            ContentSecurityPolicy: "script-src 'self' 'unsafe-inline' 'unsafe-eval' https:; object-src 'self' blob: data: https:; base-uri 'none'; frame-ancestors 'self'; form-action 'self'; img-src 'self' data: https:; style-src 'self' 'unsafe-inline' https:; connect-src 'self' https: wss://*.amazonaws.com wss://*.appsync-realtime-api.*.amazonaws.com wss://*.execute-api.*.amazonaws.com ws://localhost:*;"
          StrictTransportSecurity:
            Override: true
            AccessControlMaxAgeSec: 31536000
            IncludeSubdomains: true
            Preload: false
          ContentTypeOptions:
            Override: true
          FrameOptions:
            Override: true
            FrameOption: SAMEORIGIN
          ReferrerPolicy:
            Override: true
            ReferrerPolicy: strict-origin-when-cross-origin
  
  CloudFrontDistribution:
    Type: AWS::CloudFront::Distribution
    Metadata:
      cfn_nag:
        rules_to_suppress:
          - id: W70
            reason: "Minimum TLS version is determined by CloudFrontDefaultCertificate true"
    # checkov:skip=CKV_AWS_68: "WAF is optional and can be enabled by customer based on their security requirements and budget. WAF must be created in us-east-1 for CLOUDFRONT."
    # checkov:skip=CKV_AWS_174: "Minimum TLS version is determined by CloudFrontDefaultCertificate true"
    Properties:
      DistributionConfig:
        Comment: !Sub "Web app cloudfront distribution ${AWS::StackName}"
        ViewerCertificate:
          CloudFrontDefaultCertificate: true
        Logging:
          Bucket: !Sub "${LoggingBucket}.s3.amazonaws.com"
          Prefix: "cloudfront-logs"
          IncludeCookies: true
        CustomErrorResponses:
          # Send errors to index file
          - ErrorCachingMinTTL: 300
            ErrorCode: 403
            ResponseCode: 200
            ResponsePagePath: /index.html
          - ErrorCachingMinTTL: 300
            ErrorCode: 404
            ResponseCode: 200
            ResponsePagePath: /index.html
        DefaultCacheBehavior:
          AllowedMethods:
            - GET
            - HEAD
            - OPTIONS
          Compress: true
          ForwardedValues:
            QueryString: false
            Cookies:
              Forward: none
          TargetOriginId: webapp-s3-bucket
          ViewerProtocolPolicy: redirect-to-https
          DefaultTTL: 600
          MinTTL: 300
          MaxTTL: 900
          ResponseHeadersPolicyId: !Ref SecurityHeadersPolicy
        DefaultRootObject: index.html
        Enabled: true
        HttpVersion: http2
        IPV6Enabled: true
        Origins:
          - Id: webapp-s3-bucket
            DomainName: !GetAtt WebUIBucket.RegionalDomainName
            S3OriginConfig:
              OriginAccessIdentity: !Sub "origin-access-identity/cloudfront/${CloudFrontOriginAccessIdentity}"
        PriceClass: !Ref CloudFrontPriceClass
        Restrictions: !If
          - ShouldEnableGeoRestriction
          - GeoRestriction:
              RestrictionType: whitelist
              Locations: !Split [",", !Ref CloudFrontAllowedGeos]
          - GeoRestriction:
              RestrictionType: none

  UICodeBuildServiceRole:
    Type: AWS::IAM::Role
    Properties:
      Path: /
      AssumeRolePolicyDocument:
        Version: 2012-10-17
        Statement:
          - Action: sts:AssumeRole
            Effect: Allow
            Principal:
              Service: codebuild.amazonaws.com
      PermissionsBoundary: !If [HasPermissionsBoundary, !Ref PermissionsBoundaryArn, !Ref AWS::NoValue]
      Policies:
        - PolicyName: ecs-service
          PolicyDocument:
            Version: 2012-10-17
            Statement:
              - Resource:
                  - !Sub "arn:aws:s3:::<ARTIFACT_BUCKET_TOKEN>"
                  - !Sub "arn:aws:s3:::<ARTIFACT_BUCKET_TOKEN>/<ARTIFACT_PREFIX_TOKEN>/*"
                Effect: Allow
                Action:
                  - s3:GetObject
                  - s3:GetObjectVersion
                  - s3:GetBucketAcl
                  - s3:GetBucketLocation
                  - s3:PutObject
                  - s3:ListBucket
              - Resource:
                  - !Sub "arn:aws:logs:${AWS::Region}:${AWS::AccountId}:log-group:/aws/codebuild/*"
                  - !Sub "arn:aws:logs:${AWS::Region}:${AWS::AccountId}:log-group:/aws/codebuild/*:*"
                Effect: Allow
                Action:
                  - logs:CreateLogGroup
                  - logs:CreateLogStream
                  - logs:PutLogEvents
              - Effect: Allow
                Action:
                  - s3:PutObject
                  - s3:DeleteObject
                Resource:
                  - !Sub "arn:aws:s3:::${WebUIBucket}/*"
              - Effect: Allow
                Action:
                  - cloudfront:CreateInvalidation
                Resource:
                  - !Sub "arn:${AWS::Partition}:cloudfront::${AWS::AccountId}:distribution/${CloudFrontDistribution}"

  UICodeBuildProject:
    Type: AWS::CodeBuild::Project
    Properties:
      Name: !Sub ${AWS::StackName}-webui-build
      Description: !Sub >-
        Web UI build for GenAIIDP stack - ${AWS::StackName}
      ServiceRole: !Ref UICodeBuildServiceRole
      EncryptionKey: alias/aws/s3
      Artifacts:
        Type: NO_ARTIFACTS
      Source:
        # Publish script substitutes the tokens in the filename here during package build
        Location: !Sub "arn:aws:s3:::<ARTIFACT_BUCKET_TOKEN>/<ARTIFACT_PREFIX_TOKEN>/<WEBUI_ZIPFILE_TOKEN>"
        Type: S3
        BuildSpec: |
          version: 0.2
          phases:
            pre_build:
              commands:
                - echo ${SOURCE_CODE_LOCATION}
                - echo `ls -altr`
                - echo `pwd`
                - echo Installing NodeJS
                - n 18.20.4
                - npm install -g npm@10.7.0
                - echo Installing Web UI dependencies
                - npm install
            build:
              commands:
                - echo Build started on `date`
                - cd $CODEBUILD_SRC_DIR
                - echo Building Web UI
                - npm run build
                - >
                  printf '{"RepositoryUri":"%s","ProjectName":"%s","ArtifactBucket":"%s"}'
                  $REPOSITORY_URI $PROJECT_NAME $ARTIFACT_BUCKET > build.json
            post_build:
              commands:
                - echo Build completed on `date`
                - echo Copying Web UI
                - find build -ls
                - aws s3 cp --recursive build s3://${WEBAPP_BUCKET}/
                - echo Invalidating CloudFront Distribution
                - >
                  aws cloudfront create-invalidation
                  --distribution-id "$CLOUDFRONT_DISTRIBUTION_ID" --paths '/*'
          artifacts:
            files:
              - build.json
      Environment:
        ComputeType: BUILD_GENERAL1_MEDIUM
        Image: aws/codebuild/amazonlinux2-x86_64-standard:5.0
        Type: LINUX_CONTAINER
        PrivilegedMode: true
        EnvironmentVariables:
          - Name: AWS_DEFAULT_REGION
            Value: !Ref AWS::Region
          - Name: AWS_ACCOUNT_ID
            Value: !Ref AWS::AccountId
          - Name: SOURCE_CODE_LOCATION
            Value: !Sub "<ARTIFACT_BUCKET_TOKEN>/<ARTIFACT_PREFIX_TOKEN>"
          - Name: WEBAPP_BUCKET
            Value: !Ref WebUIBucket
          - Name: CLOUDFRONT_DISTRIBUTION_ID
            Value: !Ref CloudFrontDistribution
            # These REACT_APP_ variables are used by the web ui in the
            # aws-exports.js Amplify config. The values are embedded in the
            # code at build time. See:
            # https://create-react-app.dev/docs/adding-custom-environment-variables/
          - Name: REACT_APP_SETTINGS_PARAMETER
            Value: !Ref SettingsParameter
          - Name: REACT_APP_USER_POOL_ID
            Value: !Ref UserPool
          - Name: REACT_APP_USER_POOL_CLIENT_ID
            Value: !Ref UserPoolClient
          - Name: REACT_APP_IDENTITY_POOL_ID
            Value: !Ref IdentityPool
          - Name: REACT_APP_APPSYNC_GRAPHQL_URL
            Value: !GetAtt GraphQLApi.GraphQLUrl
          - Name: REACT_APP_AWS_REGION
            Value: !Ref AWS::Region
          - Name: REACT_APP_SHOULD_HIDE_SIGN_UP
            Value: !If
              - ShouldAllowSignUpEmailDomain
              - "false"
              - "true"
          - Name: REACT_APP_CLOUDFRONT_DOMAIN
            Value: !Sub "https://${CloudFrontDistribution.DomainName}/"
      TimeoutInMinutes: 30

  StartUICodeBuildExecutionRole:
    Type: AWS::IAM::Role
    Metadata:
      cfn_nag:
        rules_to_suppress:
          - id: W11
            reason: "Role requires * resource access for CloudWatch Logs and CloudFormation custom resource operations"
    # checkov:skip=CKV_AWS_111: "Write access required for CloudWatch Logs and CloudFormation custom resource operations"
    Properties:
      AssumeRolePolicyDocument:
        Version: "2012-10-17"
        Statement:
          - Effect: Allow
            Principal:
              Service:
                - lambda.amazonaws.com
            Action:
              - sts:AssumeRole
      Path: "/"
      PermissionsBoundary: !If [HasPermissionsBoundary, !Ref PermissionsBoundaryArn, !Ref AWS::NoValue]
      Policies:
        - PolicyName: root
          PolicyDocument:
            Version: "2012-10-17"
            Statement:
              - Effect: Allow
                Action:
                  - codebuild:StartBuild
                  - codebuild:BatchGetBuilds
                Resource: !GetAtt UICodeBuildProject.Arn
              - Effect: Allow
                Action:
                  - logs:CreateLogGroup
                  - logs:CreateLogStream
                  - logs:PutLogEvents
                Resource: "*"
          # Used by custom resource helper poller
          # https://github.com/aws-cloudformation/custom-resource-helper
        - PolicyName: CustomResourcePoller
          PolicyDocument:
            Version: 2012-10-17
            Statement:
              - Effect: Allow
                Action:
                  - events:PutRule
                  - events:DeleteRule
                  - events:PutTargets
                  - events:RemoveTargets
                Resource:
                  - !Sub "arn:${AWS::Partition}:events:${AWS::Region}:${AWS::AccountId}:rule/*"
              - Effect: Allow
                Action:
                  - lambda:AddPermission
                  - lambda:RemovePermission
                Resource:
                  - !Sub "arn:${AWS::Partition}:lambda:${AWS::Region}:${AWS::AccountId}:function:*"

  StartUICodeBuild:
    Type: AWS::Serverless::Function
    Metadata:
      cfn_nag:
        rules_to_suppress:
          - id: W89
            reason: "Function does not require VPC access as it only interacts with AWS services via APIs"
          - id: W92
            reason: "Function does not require reserved concurrency as it scales based on demand"
    # checkov:skip=CKV_AWS_116: "DLQ not required for Cfn Custom Resource function"
    # checkov:skip=CKV_AWS_117: "Function does not require VPC access as it only interacts with AWS services via APIs"
    # checkov:skip=CKV_AWS_115: "Function does not require reserved concurrency as it scales based on demand"
    Properties:
      PermissionsBoundary: !If [HasPermissionsBoundary, !Ref PermissionsBoundaryArn, !Ref AWS::NoValue]
      Role: !GetAtt StartUICodeBuildExecutionRole.Arn
      Runtime: python3.12
      Timeout: 60
      MemorySize: 128
      Handler: index.handler
      CodeUri: src/lambda/start_codebuild
      Description: This AWS Lambda Function kicks off a code build job.
      LoggingConfig:
        LogGroup: !Ref StartUICodeBuildLogGroup

  StartUICodeBuildLogGroup:
    Type: AWS::Logs::LogGroup
    Properties:
      KmsKeyId: !GetAtt CustomerManagedEncryptionKey.Arn
      RetentionInDays: !Ref LogRetentionDays

  CodeBuildRun:
    Type: Custom::CodeBuildRun
    Properties:
      ServiceToken: !GetAtt StartUICodeBuild.Arn
      BuildProjectName: !Ref UICodeBuildProject
      SettingsParameter: !Ref SettingsParameter
      # Force codebuild to rerun when source code changes (filename will change), and to correctly roll back to
      # previous version if build fails.
      CodeLocation: "arn:aws:s3:::<ARTIFACT_BUCKET_TOKEN>/<ARTIFACT_PREFIX_TOKEN>/<WEBUI_ZIPFILE_TOKEN>"

Outputs:
  ApplicationWebURL:
    Description: Application Web URL
    Value: !Sub "https://${CloudFrontDistribution.DomainName}/"
  S3InstallBucket:
    Description: Install S3 bucket name
    Value: !Ref InputBucket
  S3LoggingBucket:
    Description: Logging S3 bucket name
    Value: !Ref LoggingBucket
  S3WebUIBucket:
    Description: WebUI S3 bucket name
    Value: !Ref WebUIBucket
  S3InputBucketName:
    Description: Input S3 bucket name
    Value: !Ref InputBucket
  S3InputBucketConsoleURL:
    Description: Input S3 bucket console URL
    Value: !Sub https://s3.console.aws.amazon.com/s3/buckets/${InputBucket}
  S3OutputBucketName:
    Description: Output S3 bucket name
    Value: !Ref OutputBucket
  S3OutputBucketConsoleURL:
    Description: Output S3 bucket console URL
    Value: !Sub https://s3.console.aws.amazon.com/s3/buckets/${OutputBucket}
  S3ReportingBucketName:
    Description: Reporting S3 bucket name
    Value: !If
      - ShouldCreateReportingBucket
      - !Ref ReportingBucket
      - !Ref ReportingBucketName
  S3ReportingBucketConsoleURL:
    Description: Reporting S3 bucket console URL
    Value: !Sub
      - https://s3.console.aws.amazon.com/s3/buckets/${Bucket}
      - Bucket: !If
          - ShouldCreateReportingBucket
          - !Ref ReportingBucket
          - !Ref ReportingBucketName
  ReportingDatabase:
    Description: "AWS Glue database containing evaluation metrics tables (document_evaluations, section_evaluations, attribute_evaluations) that can be queried with Amazon Athena for analytics and reporting"
    Value: !Ref ReportingDatabase
  S3EvaluationBaselineBucketName:
    Description: Evaluation Baseline S3 bucket name
    Value: !If
      - ShouldCreateEvaluationBaselineBucket
      - !Ref EvaluationBaselineBucket
      - !Ref EvaluationBaselineBucketName
  S3EvaluationBaselineBucketConsoleURL:
    Description: Evaluation Baseline S3 bucket console URL
    Value: !Sub
      - https://s3.console.aws.amazon.com/s3/buckets/${Bucket}
      - Bucket: !If
          - ShouldCreateEvaluationBaselineBucket
          - !Ref EvaluationBaselineBucket
          - !Ref EvaluationBaselineBucketName
  S3ConfigurationBucketName:
    Description: Configuration S3 bucket name
    Value: !Ref ConfigurationBucket
  S3ConfigurationBucketConsoleURL:
    Description: Configuration S3 bucket console URL
    Value: !Sub https://s3.console.aws.amazon.com/s3/buckets/${ConfigurationBucket}
  StateMachineArn:
    Description: Step Functions State machine ARN
    Value: !If
      - IsPattern3
      - !GetAtt PATTERN3STACK.Outputs.StateMachineArn
      - !If
        - IsPattern2
        - !GetAtt PATTERN2STACK.Outputs.StateMachineArn
        - !GetAtt PATTERN1STACK.Outputs.StateMachineArn
  StateMachineConsoleURL:
    Description: Step Functions State machine console URL
    Value: !Sub
      - https://${AWS::Region}.console.aws.amazon.com/states/home?region=${AWS::Region}#/statemachines/view/${StateMachineArn}
      - StateMachineArn: !If
          - IsPattern3
          - !GetAtt PATTERN3STACK.Outputs.StateMachineArn
          - !If
            - IsPattern2
            - !GetAtt PATTERN2STACK.Outputs.StateMachineArn
            - !GetAtt PATTERN1STACK.Outputs.StateMachineArn

  CWDashboardConsoleName:
    Description: Name of the merged CloudWatch dashboard
    Value: !GetAtt MergedDashboard.DashboardName
  CWDashboardConsoleURL:
    Description: URL of the merged CloudWatch dashboard
    Value: !Sub "https://${AWS::Region}.console.aws.amazon.com/cloudwatch/home?region=${AWS::Region}#dashboards:name=${MergedDashboard.DashboardName}"
  SNSAlertsTopicARN:
    Description: SNS Topic ARN for alerts
    Value: !Ref AlertsTopic
  SNSAlertsTopicConsoleURL:
    Description: SNS Topic console URL
    Value: !Sub https://${AWS::Region}.console.aws.amazon.com/sns/v3/home?region=${AWS::Region}#/topic/${AlertsTopic}
  DynamoDBTrackingTableConsoleURL:
    Description: DynamoDB table console URL
    Value: !Sub https://${AWS::Region}.console.aws.amazon.com/dynamodbv2/home?region=${AWS::Region}#item-explorer?maximize=true&operation=QUERY&table=${TrackingTable}
  DynamoDBConcurrencyTableConsoleURL:
    Description: DynamoDB table console URL
    Value: !Sub https://${AWS::Region}.console.aws.amazon.com/dynamodbv2/home?region=${AWS::Region}#item-explorer?maximize=true&operation=QUERY&table=${ConcurrencyTable}
  DynamoDBConfigurationTableConsoleURL:
    Description: DynamoDB table console URL
    Value: !Sub https://${AWS::Region}.console.aws.amazon.com/dynamodbv2/home?region=${AWS::Region}#item-explorer?maximize=true&operation=QUERY&table=${ConfigurationTable}
  LambdaLookupFunctionName:
    Description: Name of the Lookup function
    Value: !Ref LookupFunction
  LambdaLookupFunctionConsoleURL:
    Description: Lambda function console URL
    Value: !Sub https://${AWS::Region}.console.aws.amazon.com/lambda/home?region=${AWS::Region}#/functions/${LookupFunction}
  SQSDocumentQueueUrl:
    Description: SQS Queue URL
    Value: !Ref DocumentQueue
  DynamoDBAgentTableName:
    Description: Name of the DynamoDB table for agent job tracking
    Value: !Ref AgentTable
  DynamoDBAgentTableConsoleURL:
    Description: DynamoDB table console URL for agent job tracking
    Value: !Sub https://${AWS::Region}.console.aws.amazon.com/dynamodbv2/home?region=${AWS::Region}#item-explorer?maximize=true&operation=QUERY&table=${AgentTable}
  SQSDocumentQueueConsoleURL:
    Description: SQS Queue console URL
    Value: !Sub https://${AWS::Region}.console.aws.amazon.com/sqs/v2/home?region=${AWS::Region}#/queues/${DocumentQueue}
  WebUITestEnvFile:
    Description: Copy to create .env file for local UI testing
    Value: !Sub |-
      REACT_APP_USER_POOL_ID=${UserPool}
      REACT_APP_USER_POOL_CLIENT_ID=${UserPoolClient}
      REACT_APP_IDENTITY_POOL_ID=${IdentityPool}
      REACT_APP_APPSYNC_GRAPHQL_URL=${GraphQLApi.GraphQLUrl}
      REACT_APP_AWS_REGION=${AWS::Region}
      REACT_APP_SETTINGS_PARAMETER=${SettingsParameter}
  ExternalMCPAgentsSecretName:
    Description: Name of the Secrets Manager secret for External MCP Agent credentials (JSON array format)
    Value: !Sub "${AWS::StackName}/external-mcp-agents/credentials"<|MERGE_RESOLUTION|>--- conflicted
+++ resolved
@@ -486,15 +486,11 @@
           - Pattern3Configuration
           - Pattern3UDOPModelArtifactPath
       - Label:
-<<<<<<< HEAD
-          default: "Summarization"
-=======
           default: "Custom Configuration"
         Parameters:
           - CustomConfigPath
       - Label:
           default: "HITL (A2I) Configuration"
->>>>>>> bb0c86bf
         Parameters:
           - IsSummarizationEnabled
       - Label:
@@ -867,9 +863,6 @@
         ConfigurationTable: !Ref ConfigurationTable
         AppSyncApiUrl: !GetAtt GraphQLApi.GraphQLUrl
         AppSyncApiArn: !GetAtt GraphQLApi.Arn
-<<<<<<< HEAD
-        ConfigurationDefaultS3Uri: !Sub "s3://${ConfigurationBucket}/config_library/pattern-1/${Pattern1Configuration}/config.yaml"
-=======
         EnableHITL: !Ref EnableHITL
         ConfigurationDefaultS3Uri: !If
           - HasCustomConfigPath
@@ -877,7 +870,6 @@
           - !Sub 
             - "s3://${ConfigurationBucket}/config_library/pattern-1/${ConfigPath}/config.yaml"
             - ConfigPath: !FindInMap [Pattern1ConfigurationMap, !Ref Pattern1Configuration, ConfigPath]
->>>>>>> bb0c86bf
         ConfigLibraryHash: "<CONFIG_LIBRARY_HASH_TOKEN>"
 
   PATTERN2STACK:
