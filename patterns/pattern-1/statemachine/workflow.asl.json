--- conflicted
+++ resolved
@@ -108,15 +108,12 @@
                     "BackoffRate": 2
                 }
             ],
-<<<<<<< HEAD
-=======
             "Catch": [
                 {
                     "ErrorEquals": ["HITLFailedException"],
                     "Next": "HITLFailState"
                 }
             ],
->>>>>>> 62ccd708
             "Next": "HITLStatusUpdate"
         },
         "HITLStatusUpdate": {
@@ -180,14 +177,11 @@
             "Type": "Fail",
             "Cause": "Data Automation Job Failed",
             "Error": "JobFailedException"
-<<<<<<< HEAD
-=======
         },
         "HITLFailState": {
             "Type": "Fail",
             "Cause": "Human In The Loop Review Failed",
             "Error": "HITLFailedException"
->>>>>>> 62ccd708
         }
     }
 }